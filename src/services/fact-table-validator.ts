import { QueryRunner } from 'typeorm';
import { format as pgformat } from '@scaleleap/pg-format';

import { ValidatedSourceAssignment } from './dimension-processor';
import { Dataset } from '../entities/dataset/dataset';
import { FactTableColumn } from '../entities/dataset/fact-table-column';
import { FactTableColumnType } from '../enums/fact-table-column-type';
import { logger } from '../utils/logger';
import { FACT_TABLE_NAME } from './cube-handler';
import { FactTableValidationException } from '../exceptions/fact-table-validation-exception';
import { FactTableValidationExceptionType } from '../enums/fact-table-validation-exception-type';
import { SourceAssignmentDTO } from '../dtos/source-assignment-dto';
import { tableDataToViewTable } from '../utils/table-data-to-view-table';
import { dbManager } from '../db/database-manager';
import { NoteCodeItem } from '../interfaces/note-code-item';
import { NoteCodes } from '../enums/note-code';

interface FactTableDefinition {
  factTableColumn: FactTableColumn;
  factTableColumnType: FactTableColumnType;
  sourceAssignment?: SourceAssignmentDTO;
}

export const factTableValidatorFromSource = async (
  dataset: Dataset,
  validatedSourceAssignment: ValidatedSourceAssignment
): Promise<void> => {
  const revision = dataset.draftRevision;

  if (!revision) {
    throw new FactTableValidationException(
      'Unable to find draft revision',
      FactTableValidationExceptionType.NoDraftRevision,
      500
    );
  }

  logger.debug(`Validating fact table for revision ${revision.id}`);

  if (!dataset.factTable) {
    throw new Error(`Unable to find fact table for dataset ${dataset.id}`);
  }
  const baseFactTable = dataset.factTable.sort((colA, colB) => colA.columnIndex - colB.columnIndex);
  const factTableDefinition: FactTableDefinition[] = baseFactTable.map((col) => {
    if (validatedSourceAssignment.dataValues?.column_name === col.columnName)
      return {
        factTableColumn: col,
        factTableColumnType: FactTableColumnType.DataValues,
        sourceAssignment: validatedSourceAssignment.dataValues
      };
    if (validatedSourceAssignment.measure?.column_name === col.columnName)
      return {
        factTableColumn: col,
        factTableColumnType: FactTableColumnType.Measure,
        sourceAssignment: validatedSourceAssignment.measure
      };
    if (validatedSourceAssignment.noteCodes?.column_name === col.columnName)
      return {
        factTableColumn: col,
        factTableColumnType: FactTableColumnType.NoteCodes,
        sourceAssignment: validatedSourceAssignment.noteCodes
      };
    for (const sourceAssignment of validatedSourceAssignment.dimensions) {
      if (sourceAssignment.column_name === col.columnName) {
        return {
          factTableColumn: col,
          factTableColumnType: FactTableColumnType.Dimension,
          sourceAssignment
        };
      }
    }
    for (const sourceAssignment of validatedSourceAssignment.ignore) {
      if (sourceAssignment.column_name === col.columnName) {
        return {
          factTableColumn: col,
          factTableColumnType: FactTableColumnType.Ignore,
          sourceAssignment
        };
      }
    }
    return {
      factTableColumn: col,
      factTableColumnType: FactTableColumnType.Unknown
    };
  });

  if (factTableDefinition.find((def) => def.factTableColumnType === FactTableColumnType.Unknown)) {
    throw new FactTableValidationException(
      'Found unknowns when doing column matching.',
      FactTableValidationExceptionType.UnknownSourcesStillPresent,
      400
    );
  }

  const primaryKeyColumns = factTableDefinition.filter(
    (def) =>
      def.factTableColumnType === FactTableColumnType.Dimension ||
      def.factTableColumnType === FactTableColumnType.Measure
  );

  const primaryKeyDef = primaryKeyColumns.map((def) => def.factTableColumn.columnName);

  const dataTable = revision.dataTable;
  if (!dataTable) {
    throw new FactTableValidationException(
      'Unable to find data on revision',
      FactTableValidationExceptionType.NoDataTable,
      500
    );
  }

  logger.debug(`Dropping primary key if it exists on fact_table`);
  const dropPKQuery = pgformat(
    `ALTER TABLE %I.%I DROP CONSTRAINT IF EXISTS %I;`,
    revision.id,
    FACT_TABLE_NAME,
    `${FACT_TABLE_NAME}_pkey`
  );
  const dropKeyRunner = dbManager.getCubeDataSource().createQueryRunner();
  try {
    await dropKeyRunner.query(dropPKQuery);
  } catch (error) {
    logger.error(error, 'Something went wrong trying to drop primary key from fact table table');
  } finally {
    void dropKeyRunner.release();
  }

  logger.debug(`Adding primary key to fact_table with columns: ${primaryKeyDef.join(', ')}`);
  const pkQuery = pgformat('ALTER TABLE %I.%I ADD PRIMARY KEY (%I)', revision.id, FACT_TABLE_NAME, primaryKeyDef);
  const addKeyRunner = dbManager.getCubeDataSource().createQueryRunner();
  try {
    await addKeyRunner.query(pkQuery);
  } catch (err) {
    logger.error(err, 'Failed to apply primary key to fact table.');
    if ((err as Error).message.includes('could not create unique index')) {
      let error: FactTableValidationException | undefined;
      error = await identifyDuplicateFacts(addKeyRunner, primaryKeyDef);
      if (error) throw error;
      error = await identifyIncompleteFacts(addKeyRunner, primaryKeyDef);
      if (error) throw error;
    } else if ((err as Error).message.includes('contains null values')) {
      const error = await identifyIncompleteFacts(addKeyRunner, primaryKeyDef);
      if (error) throw error;
      throw new FactTableValidationException(
        'Incomplete facts found in fact table.',
        FactTableValidationExceptionType.IncompleteFact,
        400
      );
    }
    throw new FactTableValidationException(
      'Something went wrong trying to add primary key to fact table',
      FactTableValidationExceptionType.UnknownError,
      500
    );
  } finally {
    void addKeyRunner.release();
  }

  await validateNoteCodesColumn(validatedSourceAssignment.noteCodes, revision.id);
};

async function validateNoteCodesColumn(noteCodeColumn: SourceAssignmentDTO | null, revisionId: string): Promise<void> {
  let notesCodes: { codes: string }[];
  const findNoteCodesQuery = pgformat(
    'SELECT DISTINCT %I as codes FROM %I.%I WHERE %I IS NOT NULL;',
    noteCodeColumn?.column_name,
    revisionId,
    FACT_TABLE_NAME,
    noteCodeColumn?.column_name
  );
  const noteCodeQueryRunner = dbManager.getCubeDataSource().createQueryRunner();
  try {
    notesCodes = await noteCodeQueryRunner.query(findNoteCodesQuery);
  } catch (error) {
    logger.error(error, 'Failed to extract or validate validate note codes');
    throw new FactTableValidationException(
      'Failed to extract note codes column',
      FactTableValidationExceptionType.NoNoteCodes,
      500
    );
  } finally {
    void noteCodeQueryRunner.release();
  }

<<<<<<< HEAD
  const validCodes = NoteCodes.map((noteCode) => noteCode.code);
=======
  const validCodes = NoteCodes.map((noteCode: NoteCodeItem) => noteCode.code);
>>>>>>> 77a58d25

  const badCodes: string[] = notesCodes
    .flatMap((noteCode: { codes: string }) => {
      return noteCode.codes
        .replace(/\s/g, '') // strip all whitespace
        .toLowerCase()
        .split(','); // split into individual notecodes for validation
    })
    .reduce((bad: string[], code: string) => {
      if (code && !validCodes.includes(code)) {
        logger.error(`Value "${code}" is not a valid note code`);
        bad.push(code);
      }
      return bad;
    }, []);

  if (badCodes.length === 0) {
    return;
  }

  const error = new FactTableValidationException(
    'Bad note codes found in note codes column',
    FactTableValidationExceptionType.BadNoteCodes,
    400
  );

  const badCodesString = badCodes
    .map((code) => pgformat(`LOWER(%I) LIKE %L`, noteCodeColumn?.column_name, `%${code.toLowerCase()}%`))
    .join(' or ');
  const columnNamesQuery = pgformat(
    'SELECT column_name FROM information_schema.columns WHERE table_schema = %L AND table_name = %L',
    revisionId,
    FACT_TABLE_NAME
  );
  let columns: { column_name: string }[];
  const columnNamesRunner = dbManager.getCubeDataSource().createQueryRunner();
  try {
    columns = await columnNamesRunner.query(columnNamesQuery);
  } catch (error) {
    logger.error(error, 'Something went wrong trying to get the column information from the information schema');
    throw error;
  } finally {
    void columnNamesRunner.release();
  }

  const selectColumns = columns.map((col) => col.column_name);
  const brokeNoteCodeLinesQuery = pgformat(
    'SELECT line_number,%I FROM (SELECT row_number() OVER () as line_number, %I FROM %I.%I) WHERE %s LIMIT 500',
    selectColumns,
    selectColumns,
    revisionId,
    FACT_TABLE_NAME,
    badCodesString
  );

  const brokenNoteCodeLinesQueryRunner = dbManager.getCubeDataSource().createQueryRunner();
<<<<<<< HEAD
  let brokeNoteCodeLines: Record<string, unknown>[];
=======
  let brokeNoteCodeLines: Record<string, JSON>[];
>>>>>>> 77a58d25
  try {
    brokeNoteCodeLines = await brokenNoteCodeLinesQueryRunner.query(brokeNoteCodeLinesQuery);
  } catch (error) {
    logger.error(error, 'Something went wrong trying to find broken note codes');
    throw error;
  } finally {
    void brokenNoteCodeLinesQueryRunner.release();
  }

  const { headers, data } = tableDataToViewTable(brokeNoteCodeLines);
  error.data = data;
  error.headers = headers;
}

async function identifyIncompleteFacts(
  cubeDB: QueryRunner,
  primaryKeyDef: string[]
): Promise<FactTableValidationException | undefined> {
  const pkeyDef = primaryKeyDef.map((key) => pgformat('%I IS NULL', key));
  try {
    const incompleteFactQuery = pgformat(
      `SELECT * FROM (SELECT row_number() OVER () as line_number, * FROM fact_table) WHERE %s LIMIT 500;`,
      pkeyDef.join(' OR ')
    );
    const brokenFacts = await cubeDB.query(incompleteFactQuery);
    if (brokenFacts.length > 0) {
      logger.debug(`${brokenFacts.length} incomplete facts found in fact table`);
      const { headers, data } = tableDataToViewTable(brokenFacts);
      const err = new FactTableValidationException(
        'Incomplete facts found in the data table',
        FactTableValidationExceptionType.IncompleteFact,
        400
      );
      err.data = data;
      err.headers = headers;
      return err;
    }
  } catch (extractionErr) {
    logger.error(extractionErr, 'Failed to run query to identify incomplete facts.');
    return new FactTableValidationException(
      'Could not run the check for incomplete facts',
      FactTableValidationExceptionType.UnknownError,
      400
    );
  }
  return undefined;
}

async function identifyDuplicateFacts(
  cubeDB: QueryRunner,
  primaryKeyDef: string[]
): Promise<FactTableValidationException | undefined> {
  const pkeyDef = primaryKeyDef.map((key) => pgformat('%I', key));
  const duplicateFactQuery = pgformat(
    `
        SELECT * FROM (SELECT row_number() OVER () as line_number, * FROM fact_table)
        WHERE (%s) IN (
          SELECT %s FROM (
            SELECT %s, count(*) as fact_count FROM fact_table
            GROUP BY %s
          ) WHERE fact_count > 1
        ) LIMIT 500;`,
    pkeyDef.join(', '),
    pkeyDef.join(', '),
    pkeyDef.join(', '),
    pkeyDef.join(', ')
  );

  try {
    logger.debug(`Running query to find duplicate facts...`);
    logger.trace(`duplicate fact query: ${duplicateFactQuery}`);
    const brokenFacts = await cubeDB.query(duplicateFactQuery);
    if (brokenFacts.length > 0) {
      const { headers, data } = tableDataToViewTable(brokenFacts);
      const err = new FactTableValidationException(
        'Duplicate facts found in the data table',
        FactTableValidationExceptionType.DuplicateFact,
        400
      );
      err.data = data;
      err.headers = headers;
      return err;
    }
  } catch (extractionErr) {
    logger.error(extractionErr, 'Failed to run query to identify duplicate facts.');
    return new FactTableValidationException(
      'Could not run the check for duplicate facts',
      FactTableValidationExceptionType.UnknownError,
      400
    );
  }
  return undefined;
}<|MERGE_RESOLUTION|>--- conflicted
+++ resolved
@@ -182,11 +182,7 @@
     void noteCodeQueryRunner.release();
   }
 
-<<<<<<< HEAD
-  const validCodes = NoteCodes.map((noteCode) => noteCode.code);
-=======
   const validCodes = NoteCodes.map((noteCode: NoteCodeItem) => noteCode.code);
->>>>>>> 77a58d25
 
   const badCodes: string[] = notesCodes
     .flatMap((noteCode: { codes: string }) => {
@@ -243,11 +239,7 @@
   );
 
   const brokenNoteCodeLinesQueryRunner = dbManager.getCubeDataSource().createQueryRunner();
-<<<<<<< HEAD
-  let brokeNoteCodeLines: Record<string, unknown>[];
-=======
   let brokeNoteCodeLines: Record<string, JSON>[];
->>>>>>> 77a58d25
   try {
     brokeNoteCodeLines = await brokenNoteCodeLinesQueryRunner.query(brokeNoteCodeLinesQuery);
   } catch (error) {
