--- conflicted
+++ resolved
@@ -43,18 +43,6 @@
 ): string => {
   return pgformat(
     `
-<<<<<<< HEAD
-  CREATE TABLE %I.%I (
-    %I %s,
-    language VARCHAR(5),
-    description VARCHAR,
-    start_date TIMESTAMP WITHOUT TIME ZONE,
-    end_date TIMESTAMP WITHOUT TIME ZONE,
-    date_type VARCHAR,
-    sort_order BIGINT,
-    hierarchy %s
-  );`,
-=======
       CREATE TABLE %I.%I (
                            %I %s,
                            language VARCHAR(5),
@@ -65,7 +53,6 @@
         sort_order BIGINT,
         hierarchy %s
         );`,
->>>>>>> 77a58d25
     schemaId,
     tableName,
     factTableColumn.columnName,
