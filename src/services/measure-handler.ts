--- conflicted
+++ resolved
@@ -283,11 +283,7 @@
   }
 
   const statements: string[] = [];
-<<<<<<< HEAD
-  statements.push(pgformat('INSERT INTO %I.%I (%s);', 'memory', lookupTableName, buildMeasureViewQuery));
-=======
   statements.push(pgformat('INSERT INTO %I %s;', lookupTableName, buildMeasureViewQuery));
->>>>>>> acff01e2
   for (const locale of SUPPORTED_LOCALES) {
     statements.push(
       pgformat(
@@ -499,21 +495,7 @@
     'BEGIN TRANSACTION;',
     measureTableCreateStatement(measureColumn.columnDatatype, draftRevision.id, actionId),
     ...measureTable.map((row) => {
-<<<<<<< HEAD
-      const values = [
-        row.reference,
-        row.language,
-        row.description,
-        row.notes,
-        row.sortOrder,
-        row.format,
-        row.decimal,
-        row.measureType,
-        row.hierarchy
-      ];
-=======
       const values = [row.reference, row.language, row.measureType, row.hierarchy];
->>>>>>> acff01e2
       return pgformat('INSERT INTO %I.%I VALUES (%L);', draftRevision.id, actionId, values);
     }),
     'END TRANSACTION;'
@@ -522,10 +504,7 @@
     await createMeasureTableRunner.query(statements.join('\n'));
   } catch (error) {
     await lookupTable.remove();
-<<<<<<< HEAD
-=======
     void createMeasureTableRunner.release();
->>>>>>> acff01e2
     logger.error(error, 'Unable to copy lookup table from lookup tables schema.');
     return viewErrorGenerators(500, dataset.id, 'patch', 'errors.dimension_validation.lookup_table_loading_failed', {
       mismatch: false
