import { Dataset } from '../entities/dataset/dataset';
import { FactTableColumnType } from '../enums/fact-table-column-type';
import { FactTableColumn } from '../entities/dataset/fact-table-column';
import { Revision } from '../entities/dataset/revision';
import { logger } from '../utils/logger';
import { performance } from 'node:perf_hooks';
import { Locale } from '../enums/locale';
import { SUPPORTED_LOCALES, t } from '../middleware/translation';
import { CubeValidationException } from '../exceptions/cube-error-exception';
import { CubeValidationType } from '../enums/cube-validation-type';
import { performanceReporting } from '../utils/performance-reporting';
import { format as pgformat } from '@scaleleap/pg-format/lib/pg-format';
import { dbManager } from '../db/database-manager';
<<<<<<< HEAD
import { CubeViewConfig } from '../interfaces/cube-view-config';
=======
>>>>>>> 77a58d25
import { DataTable } from '../entities/dataset/data-table';
import { DataTableAction } from '../enums/data-table-action';
import { DataTableDescription } from '../entities/dataset/data-table-description';
import { MeasureRow } from '../entities/dataset/measure-row';
import { DimensionType } from '../enums/dimension-type';
import { Dimension } from '../entities/dataset/dimension';
import { NumberExtractor, NumberType } from '../extractors/number-extractor';
import { FindOptionsRelations } from 'typeorm';
import { DatasetRepository } from '../repositories/dataset';
import cubeConfig from '../config/cube-view.json';
import { CubeBuildStatus } from '../enums/cube-build-status';
<<<<<<< HEAD
import { BuildLog } from '../entities/dataset/build-log';
import { CubeBuildType } from '../enums/cube-build-type';
import { appConfig } from '../config';
=======
import { CubeBuildType } from '../enums/cube-build-type';
import { appConfig } from '../config';
import { CubeViewBuilder } from '../interfaces/cube-view-builder';
import { BuildLog } from '../entities/dataset/build-log';
import { CubeBuilder } from '../interfaces/cube-builder';
import { CubeMetaDataKeys } from '../enums/cube-metadata-keys';
import { BuildStage } from '../enums/build-stage';
import { FactTableInfo } from '../interfaces/fact-table-info';
import { TransactionBlock } from '../interfaces/transaction-block';
import { NoteCode, NoteCodes } from '../enums/note-code';
import { UniqueMeasureDetails } from '../interfaces/unique-measure-details';
import { MeasureFormat } from '../interfaces/measure-format';
>>>>>>> 77a58d25

const config = appConfig();
export const FACT_TABLE_NAME = 'fact_table';
export const CORE_VIEW_NAME = 'core_view';

// Create the cube in the postgres database.  Handles the following:
// - Getting the full dataset for the build
// - bootstrapping the build process by making sure all lookup tables are present
// - Triggers the cube build process
// - Triggers materialization of the core view in the cube
export const createAllCubeFiles = async (
  datasetId: string,
  buildRevisionId: string,
  buildType = CubeBuildType.FullCube,
  buildId = crypto.randomUUID()
): Promise<void> => {
  const datasetRelations: FindOptionsRelations<Dataset> = {
    factTable: true,
    dimensions: { metadata: true, lookupTable: true },
    measure: { metadata: true, measureTable: true },
    revisions: { dataTable: { dataTableDescriptions: true } }
  };

  logger.debug('Loading dataset and relations');
  const dataset = await DatasetRepository.getById(datasetId, datasetRelations);
  logger.debug('Loading revision and relations');
  const buildRevision = dataset.revisions.find((rev) => rev.id === dataset.endRevisionId);

  if (!buildRevision) {
    logger.error('Unable to find buildRevision in dataset.');
    throw new CubeValidationException('Failed to find buildRevision in dataset.');
  }
<<<<<<< HEAD
  let previousRevision: Revision | undefined;
  if (buildRevision.revisionIndex > 1) {
    previousRevision = dataset.revisions.find((rev) => rev.revisionIndex == buildRevision.revisionIndex - 1);
  }
=======

  const previousRevisionId = buildRevision.previousRevisionId;
>>>>>>> 77a58d25

  const cubeBuildConfig = cubeConfig.map((config) => {
    const columns = new Map<Locale, Set<string>>();
    const viewParts = new Map<Locale, string[]>();
    SUPPORTED_LOCALES.forEach((locale) => {
      columns.set(locale, new Set<string>());
      viewParts.set(locale, []);
    });
    return {
      name: config.name,
      config: config,
      columns,
      viewParts
    } as CubeViewBuilder;
  });
  logger.debug(`Build type = ${buildType}`);

<<<<<<< HEAD
  const build = await BuildLog.startBuild(buildRevision, buildType, buildId);
=======
  let build: BuildLog;
  try {
    build = await BuildLog.startBuild(buildRevision, buildType, buildId);
  } catch (err) {
    logger.error(err, 'Failed to create build log entry');
    throw err;
  }
>>>>>>> 77a58d25

  const createBuildSchemaRunner = dbManager.getCubeDataSource().createQueryRunner();
  try {
    logger.info(`Creating schema for cube ${build.id}`);
    await createBuildSchemaRunner.query(pgformat(`CREATE SCHEMA IF NOT EXISTS %I;`, build.id));
  } catch (error) {
    logger.error(error, 'Something went wrong trying to create the cube schema');
    throw error;
  } finally {
<<<<<<< HEAD
    createBuildSchemaRunner.release();
=======
    void createBuildSchemaRunner.release();
>>>>>>> 77a58d25
  }

  let cubeBuild: CubeBuilder;
  try {
    cubeBuild = await createBasePostgresCube(
      build,
      dataset,
      buildRevision,
<<<<<<< HEAD
      previousRevision,
=======
      previousRevisionId,
>>>>>>> 77a58d25
      buildType,
      cubeBuildConfig
    );
  } catch (err) {
    logger.error(err, 'createAllCubeFiles: Something went wrong during the actual build process');
    if (config.cube_builder.preserve_failed) {
      throw err;
    }
    const unwindBuildRunner = dbManager.getCubeDataSource().createQueryRunner();
    try {
      await unwindBuildRunner.query(pgformat('DROP SCHEMA IF EXISTS %I CASCADE', build.id));
    } catch (error) {
      logger.error(error, 'Failed to remove build schema from the data');
    } finally {
      createBuildSchemaRunner.release();
    }
    throw err;
  }

<<<<<<< HEAD
  build.status = CubeBuildStatus.SchemaRename;
  await build.save();
  const createRenameSchemaRunner = dbManager.getCubeDataSource().createQueryRunner();
  const renameStatements = [
    'BEGIN TRANSACTION;',
    pgformat('DROP SCHEMA IF EXISTS %I CASCADE;', buildRevision.id),
    pgformat('ALTER SCHEMA %I RENAME TO %I;', build.id, buildRevision.id),
    'END TRANSACTION;'
  ];
  try {
    logger.debug(`Renaming ${build.id} to cube rev ${buildRevision.id}`);
    await createRenameSchemaRunner.query(renameStatements.join('\n'));
  } catch (err) {
    build.status = CubeBuildStatus.Failed;
    build.buildScript = [build.buildScript, ...renameStatements].join('\n');
    build.errors = JSON.stringify(err);
    build.completedAt = new Date();
    await build.save();
    logger.error(err, 'Failed to create cube in Postgres');
    throw err;
  } finally {
    createRenameSchemaRunner.release();
  }

=======
  if (buildType === CubeBuildType.ValidationCube) {
    build.status = CubeBuildStatus.Completed;
    build.completedAt = new Date();
    await build.save();
    return;
  }

  build.status = CubeBuildStatus.SchemaRename;
  await build.save();
  const createRenameSchemaRunner = dbManager.getCubeDataSource().createQueryRunner();
  const renameStatements = [
    'BEGIN TRANSACTION;',
    pgformat('DROP SCHEMA IF EXISTS %I CASCADE;', buildRevision.id),
    pgformat('ALTER SCHEMA %I RENAME TO %I;', build.id, buildRevision.id),
    'END TRANSACTION;'
  ];
  try {
    logger.debug(`Renaming ${build.id} to cube rev ${buildRevision.id}`);
    await createRenameSchemaRunner.query(renameStatements.join('\n'));
  } catch (err) {
    build.status = CubeBuildStatus.Failed;
    build.buildScript = [build.buildScript, ...renameStatements].join('\n');
    build.errors = JSON.stringify(err);
    build.completedAt = new Date();
    await build.save();
    logger.error(err, 'Failed to create cube in Postgres');
    throw err;
  } finally {
    createRenameSchemaRunner.release();
  }

>>>>>>> 77a58d25
  build.status = CubeBuildStatus.Materializing;
  await build.save();
  // don't wait for this, can happen in the background so we can send the response earlier
  logger.debug('Running async process...');
  void createMaterialisedView(buildRevisionId, dataset, build, cubeBuild, cubeBuildConfig);
};

// This is the core cube builder
async function createBasePostgresCube(
  build: BuildLog,
  dataset: Dataset,
  buildRevision: Revision,
<<<<<<< HEAD
  previousRevision: Revision | undefined,
=======
  previousRevisionID: string | undefined,
>>>>>>> 77a58d25
  buildType: CubeBuildType,
  viewConfig: CubeViewBuilder[]
): Promise<CubeBuilder> {
  logger.debug(`Starting build ${build.id} and Creating base cube for revision ${buildRevision.id}`);
  const functionStart = performance.now();
  const coreCubeViewSelectBuilder = new Map<Locale, string[]>();
  const columnNames = new Map<Locale, Set<string>>();

  SUPPORTED_LOCALES.map((locale) => {
    coreCubeViewSelectBuilder.set(locale, []);
    columnNames.set(locale, new Set<string>());
  });

  logger.debug('Finding first revision');
  const firstRevision = dataset.revisions.find((rev) => rev.revisionIndex === 1);

  if (!firstRevision) {
    const err = new CubeValidationException(
      `Could not find first revision for dataset ${dataset.id} in revision ${buildRevision.id}`
    );
    err.type = CubeValidationType.NoFirstRevision;
    err.datasetId = dataset.id;
    throw new Error(`Unable to find first revision for dataset ${dataset.id}`);
  }

  const cubeBuilder: CubeBuilder = {
    buildStatus: CubeBuildStatus.Queued,
    transactionBlocks: [],
    coreViewSQL: new Map<Locale, string>()
  };

  const buildStart = performance.now();
  const factTableInfo = await setupCubeBuilder(dataset, build.id);
  cubeBuilder.transactionBlocks.push(
    createCubeBaseTables(buildRevision.id, build.id, factTableInfo.factTableCreationQuery)
  );
  performanceReporting(Math.round(performance.now() - functionStart), 1000, 'Base table creation');

  if (!factTableInfo.dataValuesColumn && !factTableInfo.notesCodeColumn) {
    buildType = CubeBuildType.BaseCube;
<<<<<<< HEAD
    // await build.setType(CubeBuildType.BaseCube).save();
  }

  if (buildType === CubeBuildType.FullCube) {
    const { transactionBlocks, coreViewSQLMap } = createFullCubeWithFactTableLoop(
      build.id,
      dataset,
      buildRevision,
      previousRevision,
=======
    build.type = CubeBuildType.BaseCube;
    await build.save();
  }

  if (buildType === CubeBuildType.FullCube) {
    const { transactionBlocks, coreViewSQLMap } = createFullCubeFromPreviousRevision(
      build.id,
      dataset,
      buildRevision,
      previousRevisionID,
>>>>>>> 77a58d25
      factTableInfo,
      coreCubeViewSelectBuilder,
      viewConfig
    );
    cubeBuilder.transactionBlocks.push(...transactionBlocks);
    cubeBuilder.coreViewSQL = coreViewSQLMap;
  } else if (buildType === CubeBuildType.ValidationCube) {
    const { transactionBlocks, coreViewSQLMap } = createValidationCube(
      build.id,
<<<<<<< HEAD
      dataset,
      buildRevision,
=======
      buildRevision,
      previousRevisionID,
>>>>>>> 77a58d25
      factTableInfo,
      coreCubeViewSelectBuilder
    );
    cubeBuilder.transactionBlocks.push(...transactionBlocks);
    cubeBuilder.coreViewSQL = coreViewSQLMap;
  } else {
    const { transactionBlocks, coreViewSQL } = createCubeNoSources(
      build.id,
      buildRevision,
      factTableInfo,
      coreCubeViewSelectBuilder
    );
    cubeBuilder.transactionBlocks.push(...transactionBlocks);
    cubeBuilder.coreViewSQL = coreViewSQL;
  }

  const attemptedBuildScript: string[] = [];
  const fullBuildScript = cubeBuilder.transactionBlocks.map((blk) => blk.statements.join('\n'));
  const metaDataStatements = [
    'BEGIN TRANSACTION;',
    pgformat(
      'INSERT INTO %I.metadata VALUES (%L, %L);',
      build.id,
      CubeMetaDataKeys.BuildScript,
      fullBuildScript.join('\n')
    ),
    pgformat('INSERT INTO %I.metadata VALUES (%L, %L);', build.id, CubeMetaDataKeys.BuildResults, 'SUCCESS'),
    'END TRANSACTION;'
  ];
  cubeBuilder.transactionBlocks.push({ buildStage: BuildStage.PostBuildMetadata, statements: metaDataStatements });

  logger.debug(`Beginning database cube build with id ${build.id} for revision ${buildRevision.id}`);
  cubeBuilder.buildStatus = CubeBuildStatus.Building;
  // const updateBuild = await BuildLog.findOneByOrFail({ id: build.id });
  // updateBuild.status = CubeBuildStatus.Building;
  // await updateBuild.save();
  for (const block of cubeBuilder.transactionBlocks) {
    logger.debug(`Building ${block.buildStage}`);
    attemptedBuildScript.push(...block.statements);
    const cubeDB = dbManager.getCubeDataSource().createQueryRunner();
    try {
      logger.trace(`Running query:\n\n${block.statements.join('\n')}\n\n`);
      await cubeDB.query(block.statements.join('\n'));
    } catch (err) {
      build.errors = JSON.stringify(err);
      build.buildScript = attemptedBuildScript.join('\n');
      build.status = CubeBuildStatus.Failed;
      build.completedAt = new Date();
      await build.save();
      if (block.buildStage === BuildStage.BaseTables) {
        logger.fatal(err, `Unable to create base tables for build ${build.id}, has the database failed?`);
      } else {
        logger.error(err, 'Something went wrong trying to build the cube');
        if (!config.cube_builder.preserve_failed) {
          throw err;
        }
        const metaDataUpdateStatements = [
          'BEGIN TRANSACTION;',
          pgformat(
            'INSERT INTO %I.metadata VALUES (%L, %L);',
            build.id,
            CubeMetaDataKeys.BuildScript,
            attemptedBuildScript.join('\n')
          ),
          pgformat('INSERT INTO %I.metadata VALUES (%L, %L);', build.id, CubeMetaDataKeys.BuildResults, err),
          'END TRANSACTION;'
        ];
        await cubeDB.query(metaDataUpdateStatements.join('\n'));
      }
      throw err;
    } finally {
      void cubeDB.release();
    }
<<<<<<< HEAD
  }

  build.status = CubeBuildStatus.Materializing;
  build.buildScript = fullBuildScript.join('\n');
  await build.save();

  const end = performance.now();
  const functionTime = Math.round(end - functionStart);
  const buildTime = Math.round(end - buildStart);
  performanceReporting(buildTime, 5000, 'Cube build process');
  performanceReporting(functionTime, 5000, 'Cube build function in total');
  return cubeBuilder;
}

async function createMaterialisedView(
  revisionId: string,
  dataset: Dataset,
  build: BuildLog,
  cubeBuilder: CubeBuilder,
  viewConfig: CubeViewBuilder[]
): Promise<void> {
  logger.info(`Creating default views...`);
  const viewCreation = performance.now();

  const statements: string[] = ['START TRANSACTION;'];

  // Build the default views
  for (const locale of SUPPORTED_LOCALES) {
    const lang = locale.toLowerCase().split('-')[0];
    const materializedViewName = `${CORE_VIEW_NAME}_mat_${lang}`;
    const originalCoreViewSQL =
      cubeBuilder.coreViewSQL.get(locale) || pgformat('SELECT * FROM %I.%I;', revisionId, FACT_TABLE_NAME);
    statements.push(
      pgformat(
        'CREATE MATERIALIZED VIEW %I.%I AS %s;',
        revisionId,
        materializedViewName,
        originalCoreViewSQL.replaceAll(build.id, revisionId)
      )
    );
    statements.push(...createViewsFromConfig(revisionId, materializedViewName, locale, viewConfig, dataset.factTable!));
    statements.push(pgformat('DROP VIEW %I.%I;', revisionId, `${CORE_VIEW_NAME}_${lang}`));
    statements.push(
      pgformat(
        `UPDATE %I.metadata SET value = %L WHERE key = %L;`,
        revisionId,
        CubeBuildStatus.Completed,
        CubeMetaDataKeys.BuildStatus
      )
    );
    statements.push(
      pgformat(
        `INSERT INTO %I.metadata VALUES(%L, %L);`,
        revisionId,
        CubeMetaDataKeys.BuildFinished,
        new Date().toISOString()
      )
    );
    const indexCols: string[] = [];
    for (const blk of cubeBuilder.transactionBlocks) {
      if (blk.indexColumns && blk.indexColumns.get(locale)) {
        indexCols.push(...blk.indexColumns.get(locale)!);
      }
    }
    for (const col of indexCols) {
      statements.push(pgformat('CREATE INDEX ON %I.%I (%I);', revisionId, materializedViewName, col));
    }
  }
  statements.push('END TRANSACTION;');

  const fullBuildScriptArr: string[] = [];
  for (const blk of cubeBuilder.transactionBlocks) {
    fullBuildScriptArr.push(...blk.statements);
  }
  const buildStatements = statements.join('\n').replaceAll(build.id, revisionId);

  const cubeDB = dbManager.getCubeDataSource().createQueryRunner();
  try {
    logger.trace(`Running query:\n\n${buildStatements}\n\n`);
    await cubeDB.query(buildStatements);
  } catch (error) {
    try {
      const errorStatements = [
        pgformat(
          'UPDATE %I.metadata SET value = %L WHERE key = %L;',
          revisionId,
          CubeBuildStatus.Failed,
          CubeMetaDataKeys.BuildStatus
        ),
        pgformat('UPDATE %I.metadata SET value = %L WHERE key = %L;', revisionId, error, CubeMetaDataKeys.BuildResults)
      ];
      fullBuildScriptArr.push(...errorStatements);
      await cubeDB.query(errorStatements.join('\n'));
    } catch (err) {
      logger.error(err, 'Apparently cube no longer exists');
    }
    performanceReporting(Math.round(performance.now() - viewCreation), 3000, 'Setting up the materialized views');
    logger.error(error, 'Something went wrong trying to create the materialized views in the cube.');
    build.status = CubeBuildStatus.Failed;
    build.completedAt = new Date();
    build.errors = JSON.stringify(error);
    build.buildScript = fullBuildScriptArr.join('\n');
    void build.save();
  } finally {
    void cubeDB.release();
  }
  build.status = CubeBuildStatus.Completed;
  build.completedAt = new Date();
  build.buildScript = fullBuildScriptArr.join('\n');
  void build.save();
  performanceReporting(Math.round(performance.now() - viewCreation), 3000, 'Setting up the materialized views');
}

/*
+-----------------------------------------------------------+
|  Everything below this point is internal to cube builder  |
|  and is used to build the cubes                           |
+-----------------------------------------------------------+
 */

interface CubeBuilder {
  buildStatus: CubeBuildStatus;
  transactionBlocks: TransactionBlock[];
  coreViewSQL: Map<Locale, string>;
}

interface TransactionBlock {
  buildStage: BuildStage;
  statements: string[];
  indexColumns?: Map<Locale, string[]>;
}

interface CubeViewBuilder {
  name: string;
  config: CubeViewConfig;
  columns: Map<Locale, Set<string>>;
}

interface FactTableInfo {
  factTableCreationQuery: string;
  measureColumn?: FactTableColumn;
  notesCodeColumn?: FactTableColumn;
  dataValuesColumn?: FactTableColumn;
  factTableDef: string[];
  factIdentifiers: FactTableColumn[];
  compositeKey: string[];
}

interface UniqueMeasureDetails {
  reference: string;
  format: string;
  sort_order: number | null;
  decimals: number | null;
}

interface MeasureFormat {
  name: string;
  method: string;
}

interface NoteCodeItem {
  code: string;
  tag: string;
}

enum BuildStage {
  BaseTables = 'Base Tables',
  FactTable = 'Fact Table',
  Measure = 'Measure',
  Dimensions = 'Dimensions',
  NoteCodes = 'Note Codes',
  CoreView = 'Core View',
  PostBuildMetadata = 'PostBuild Metadata',
  ViewMaterialisation = 'View Materialisation'
}

enum CubeMetaDataKeys {
  BuildStatus = 'build_status',
  Revision = 'revision_id',
  Build = 'build_id',
  BuildStart = 'build_start',
  BuildFinished = 'build_finished',
  StartDate = 'start_date',
  EndDate = 'end_date',
  NoteCodes = 'note_codes',
  LookupTables = 'lookup_tables',
  BuildScript = 'build_script',
  BuildResults = 'build_results'
}

enum NoteCode {
  Average = 'a',
  BreakInSeries = 'b',
  Confidential = 'c',
  Estimated = 'e',
  Forecast = 'f',
  LowFigure = 'k',
  LowReliability = 'u',
  MissingData = 'x',
  NotApplicable = 'z',
  NotRecorded = 'w',
  NotStatisticallySignificant = 'ns',
  Provisional = 'p',
  Revised = 'r',
  StatisticallySignificantL1 = 's',
  StatisticallySignificantL2 = 'ss',
  StatisticallySignificantL3 = 'sss',
  Total = 't'
}

export const NoteCodes: NoteCodeItem[] = [
  { code: NoteCode.Average, tag: 'average' },
  { code: NoteCode.BreakInSeries, tag: 'break_in_series' },
  { code: NoteCode.Confidential, tag: 'confidential' },
  { code: NoteCode.Estimated, tag: 'estimated' },
  { code: NoteCode.Forecast, tag: 'forecast' },
  { code: NoteCode.LowFigure, tag: 'low_figure' },
  { code: NoteCode.NotStatisticallySignificant, tag: 'not_statistically_significant' },
  { code: NoteCode.Provisional, tag: 'provisional' },
  { code: NoteCode.Revised, tag: 'revised' },
  { code: NoteCode.StatisticallySignificantL1, tag: 'statistically_significant_at_level_1' },
  { code: NoteCode.StatisticallySignificantL2, tag: 'statistically_significant_at_level_2' },
  { code: NoteCode.StatisticallySignificantL3, tag: 'statistically_significant_at_level_3' },
  { code: NoteCode.Total, tag: 'total' },
  { code: NoteCode.LowReliability, tag: 'low_reliability' },
  { code: NoteCode.NotRecorded, tag: 'not_recorded' },
  { code: NoteCode.MissingData, tag: 'missing_data' },
  { code: NoteCode.NotApplicable, tag: 'not_applicable' }
];

export const makeCubeSafeString = (str: string): string => {
  return str
    .toLowerCase()
    .replace(/[ ]/g, '_')
    .replace(/[^a-zA-Z_]/g, '');
};

export async function setupCubeBuilder(dataset: Dataset, buildId: string): Promise<FactTableInfo> {
  if (!dataset.factTable) {
    throw new Error(`Unable to find fact table for dataset ${dataset.id}`);
  }

  const notesCodeColumn = dataset.factTable?.find((field) => field.columnType === FactTableColumnType.NoteCodes);
  const dataValuesColumn = dataset.factTable?.find((field) => field.columnType === FactTableColumnType.DataValues);
  const measureColumn = dataset.factTable?.find((field) => field.columnType === FactTableColumnType.Measure);

  const factTable = dataset.factTable.sort((colA, colB) => colA.columnIndex - colB.columnIndex);
  const compositeKey: string[] = [];
  const factIdentifiers: FactTableColumn[] = [];
  const factTableDef: string[] = [];

  const factTableCreationDef = factTable
    .sort((col1, col2) => col1.columnIndex - col2.columnIndex)
    .map((field) => {
      switch (field.columnType) {
        case FactTableColumnType.Measure:
        // eslint-disable-next-line no-fallthrough
        case FactTableColumnType.Dimension:
        case FactTableColumnType.Time:
          compositeKey.push(field.columnName);
          factIdentifiers.push(field);
          break;
      }
      factTableDef.push(field.columnName);
      return pgformat(
        '%I %s',
        field.columnName,
        field.columnDatatype === 'DOUBLE' ? 'DOUBLE PRECISION' : field.columnDatatype
      );
    });
  const factTableCreationQuery = pgformat(
    `CREATE TABLE %I.%I (%s);`,
    buildId,
    FACT_TABLE_NAME,
    factTableCreationDef.join(', ')
  );

  return {
    factTableCreationQuery,
    measureColumn,
    notesCodeColumn,
    dataValuesColumn,
    factTableDef,
    factIdentifiers,
    compositeKey
  };
}

function createCubeBaseTables(revisionId: string, buildId: string, factTableQuery: string): TransactionBlock {
  const statements: string[] = ['BEGIN TRANSACTION;', factTableQuery];
  statements.push(pgformat(`CREATE TABLE IF NOT EXISTS %I.metadata (key VARCHAR, value VARCHAR);`, buildId));
  statements.push(pgformat('INSERT INTO %I.metadata VALUES (%L, %L);', buildId, CubeMetaDataKeys.Revision, revisionId));
  statements.push(pgformat('INSERT INTO %I.metadata VALUES (%L, %L);', buildId, CubeMetaDataKeys.Build, buildId));
  statements.push(
    pgformat('INSERT INTO %I.metadata VALUES (%L, %L);', buildId, CubeMetaDataKeys.BuildStart, new Date().toISOString())
  );
  statements.push(
    pgformat(
      'INSERT INTO %I.metadata VALUES (%L, %L);',
      buildId,
      CubeMetaDataKeys.BuildStatus,
      CubeBuildStatus.Building
    )
  );
  statements.push(
    pgformat(
      `
      CREATE TABLE %I.%I (
        reference VARCHAR,
        language VARCHAR,
        fact_table_column VARCHAR,
        dimension_name VARCHAR,
        description VARCHAR,
        hierarchy VARCHAR,
        PRIMARY KEY (reference, language, fact_table_column)
      );
    `,
      buildId,
      'filter_table'
    )
  );
  statements.push(
    pgformat('INSERT INTO %I.metadata VALUES (%L, %L);', buildId, CubeMetaDataKeys.BuildScript, statements.join('\n'))
  );
  statements.push('END TRANSACTION;');
  return {
    buildStage: BuildStage.BaseTables,
    statements
  };
}

export const loadTableDataIntoFactTableFromPostgresStatement = (
  buildId: string,
  factTableDef: string[],
  factTableName: string,
  dataTableId: string
): string => {
  return pgformat(
    'INSERT INTO %I.%I SELECT %I FROM %I.%I;',
    buildId,
    factTableName,
    factTableDef,
    'data_tables',
    dataTableId
  );
};

function createCoreCubeViewSQL(
  buildId: string,
  coreCubeViewSelectBuilder: Map<Locale, string[]>,
  locale: Locale,
  joinStatements: string[],
  orderByStatements: string[]
): string {
  return pgformat(
    'SELECT %s FROM %I.%I %s %s',
    coreCubeViewSelectBuilder.get(locale)?.join(',\n'),
    buildId,
    FACT_TABLE_NAME,
    joinStatements.join('\n').replace(/#LANG#/g, pgformat('%L', locale.toLowerCase())),
    orderByStatements.length > 0 ? `ORDER BY ${orderByStatements.join(', ')}` : ''
  );
}

function createCubeNoSources(
  buildId: string,
  endRevision: Revision,
  factTableInfo: FactTableInfo,
  coreCubeViewSelectBuilder: Map<Locale, string[]>
): { transactionBlocks: TransactionBlock[]; coreViewSQL: Map<Locale, string> } {
  const transactionBlocks: TransactionBlock[] = [];
  const coreViewSQL = new Map<Locale, string>();
  // Create Fact Table Block
  const factTableBuildStage: TransactionBlock = {
    buildStage: BuildStage.FactTable,
    statements: []
  };
  factTableBuildStage.statements.push('BEGIN TRANSACTION;');
  factTableBuildStage.statements.push(
    loadTableDataIntoFactTableFromPostgresStatement(
      buildId,
      factTableInfo.factTableDef,
      FACT_TABLE_NAME,
      endRevision.dataTableId!
    )
  );
  factTableBuildStage.statements.push('END TRANSACTION;');
  transactionBlocks.push(factTableBuildStage);

  // Create core view block
  const viewBuilderStage: TransactionBlock = {
    buildStage: BuildStage.CoreView,
    statements: []
  };
  viewBuilderStage.statements.push('BEGIN TRANSACTION;');
  for (const locale of SUPPORTED_LOCALES) {
    const lang = locale.toLowerCase().split('-')[0];
    const coreViewName = `${CORE_VIEW_NAME}_${lang}`;
    coreCubeViewSelectBuilder.get(locale)?.push('*');
    const coreCubeViewSQL = createCoreCubeViewSQL(buildId, coreCubeViewSelectBuilder, locale, [], []);
    coreViewSQL.set(locale, createCoreCubeViewSQL(endRevision.id, coreCubeViewSelectBuilder, locale, [], []));
    viewBuilderStage.statements.push(pgformat('CREATE VIEW %I.%I AS %s;', buildId, coreViewName, coreCubeViewSQL));
    viewBuilderStage.statements.push(
      pgformat(`INSERT INTO %I.metadata VALUES (%L, %L);`, buildId, coreViewName, coreCubeViewSQL)
=======
  }

  build.status = CubeBuildStatus.Materializing;
  build.buildScript = fullBuildScript.join('\n');
  await build.save();

  const end = performance.now();
  const functionTime = Math.round(end - functionStart);
  const buildTime = Math.round(end - buildStart);
  performanceReporting(buildTime, 5000, 'Cube build process');
  performanceReporting(functionTime, 5000, 'Cube build function in total');
  return cubeBuilder;
}

async function createMaterialisedView(
  revisionId: string,
  dataset: Dataset,
  build: BuildLog,
  cubeBuilder: CubeBuilder,
  viewConfig: CubeViewBuilder[]
): Promise<void> {
  logger.info(`Creating default views...`);
  const viewCreation = performance.now();

  const statements: string[] = ['START TRANSACTION;'];

  // Build the default views
  for (const locale of SUPPORTED_LOCALES) {
    const lang = locale.toLowerCase().split('-')[0];
    const materializedViewName = `${CORE_VIEW_NAME}_mat_${lang}`;
    const originalCoreViewSQL =
      cubeBuilder.coreViewSQL.get(locale) || pgformat('SELECT * FROM %I.%I;', revisionId, FACT_TABLE_NAME);
    statements.push(
      pgformat(
        'CREATE MATERIALIZED VIEW %I.%I AS %s;',
        revisionId,
        materializedViewName,
        originalCoreViewSQL.replaceAll(build.id, revisionId)
      )
    );
    statements.push(...createViewsFromConfig(revisionId, materializedViewName, locale, viewConfig, dataset.factTable!));
    statements.push(pgformat('DROP VIEW %I.%I;', revisionId, `${CORE_VIEW_NAME}_${lang}`));
    statements.push(
      pgformat(
        `UPDATE %I.metadata SET value = %L WHERE key = %L;`,
        revisionId,
        CubeBuildStatus.Completed,
        CubeMetaDataKeys.BuildStatus
      )
>>>>>>> 77a58d25
    );
    statements.push(
      pgformat(
        `INSERT INTO %I.metadata VALUES(%L, %L);`,
        revisionId,
        CubeMetaDataKeys.BuildFinished,
        new Date().toISOString()
      )
    );
    const indexCols: string[] = [];
    for (const blk of cubeBuilder.transactionBlocks) {
      if (blk.indexColumns && blk.indexColumns.get(locale)) {
        indexCols.push(...blk.indexColumns.get(locale)!);
      }
    }
    for (const col of indexCols) {
      statements.push(pgformat('CREATE INDEX ON %I.%I (%I);', revisionId, materializedViewName, col));
    }
  }
  statements.push('END TRANSACTION;');

  const fullBuildScriptArr: string[] = [];
  for (const blk of cubeBuilder.transactionBlocks) {
    fullBuildScriptArr.push(...blk.statements);
  }
  const buildStatements = statements.join('\n').replaceAll(build.id, revisionId);

  const cubeDB = dbManager.getCubeDataSource().createQueryRunner();
  try {
    logger.trace(`Running query:\n\n${buildStatements}\n\n`);
    await cubeDB.query(buildStatements);
  } catch (error) {
    try {
      const errorStatements = [
        pgformat(
          'UPDATE %I.metadata SET value = %L WHERE key = %L;',
          revisionId,
          CubeBuildStatus.Failed,
          CubeMetaDataKeys.BuildStatus
        ),
        pgformat('UPDATE %I.metadata SET value = %L WHERE key = %L;', revisionId, error, CubeMetaDataKeys.BuildResults)
      ];
      fullBuildScriptArr.push(...errorStatements);
      await cubeDB.query(errorStatements.join('\n'));
    } catch (err) {
      logger.error(err, 'Apparently cube no longer exists');
    }
    performanceReporting(Math.round(performance.now() - viewCreation), 3000, 'Setting up the materialized views');
    logger.error(error, 'Something went wrong trying to create the materialized views in the cube.');
    build.status = CubeBuildStatus.Failed;
    build.completedAt = new Date();
    build.errors = JSON.stringify(error);
    build.buildScript = fullBuildScriptArr.join('\n');
    try {
      await build.save();
    } catch (err) {
      logger.error(err, 'Unable to save build log on materialization failure');
    }
  } finally {
    void cubeDB.release();
  }
  build.status = CubeBuildStatus.Completed;
  build.completedAt = new Date();
  build.buildScript = fullBuildScriptArr.join('\n');
  try {
    await build.save();
  } catch (err) {
    logger.error(err, 'Unable to save build log on materialization completion');
  }
<<<<<<< HEAD
  viewBuilderStage.statements.push(
    pgformat(
      'UPDATE %I.metadata SET value = %L WHERE key = %L;',
      buildId,
      CubeMetaDataKeys.BuildStatus,
      CubeBuildStatus.Materializing
    )
  );
  viewBuilderStage.statements.push('END TRANSACTION;');
  transactionBlocks.push(viewBuilderStage);

=======

  performanceReporting(Math.round(performance.now() - viewCreation), 3000, 'Setting up the materialized views');
}

/*
+-----------------------------------------------------------+
|  Everything below this point is internal to cube builder  |
|  and is used to build the cubes                           |
+-----------------------------------------------------------+
 */

export const makeCubeSafeString = (str: string): string => {
  return str
    .toLowerCase()
    .replace(/[ ]/g, '_')
    .replace(/[^a-zA-Z_]/g, '');
};

export function setupCubeBuilder(dataset: Dataset, buildId: string): FactTableInfo {
  if (!dataset.factTable) {
    throw new Error(`Unable to find fact table for dataset ${dataset.id}`);
  }

  const notesCodeColumn = dataset.factTable?.find((field) => field.columnType === FactTableColumnType.NoteCodes);
  const dataValuesColumn = dataset.factTable?.find((field) => field.columnType === FactTableColumnType.DataValues);
  const measureColumn = dataset.factTable?.find((field) => field.columnType === FactTableColumnType.Measure);

  const factTable = dataset.factTable.sort((colA, colB) => colA.columnIndex - colB.columnIndex);
  const compositeKey: string[] = [];
  const factIdentifiers: FactTableColumn[] = [];
  const factTableDef: string[] = [];

  const factTableCreationDef = factTable
    .sort((col1, col2) => col1.columnIndex - col2.columnIndex)
    .map((field) => {
      switch (field.columnType) {
        case FactTableColumnType.Measure:
        // eslint-disable-next-line no-fallthrough
        case FactTableColumnType.Dimension:
        case FactTableColumnType.Time:
          compositeKey.push(field.columnName);
          factIdentifiers.push(field);
          break;
      }
      factTableDef.push(field.columnName);
      return pgformat(
        '%I %s',
        field.columnName,
        field.columnDatatype === 'DOUBLE' ? 'DOUBLE PRECISION' : field.columnDatatype
      );
    });
  const factTableCreationQuery = pgformat(
    `CREATE TABLE %I.%I (%s);`,
    buildId,
    FACT_TABLE_NAME,
    factTableCreationDef.join(', ')
  );

  return {
    factTableCreationQuery,
    measureColumn,
    notesCodeColumn,
    dataValuesColumn,
    factTableDef,
    factIdentifiers,
    compositeKey
  };
}

function createCubeBaseTables(revisionId: string, buildId: string, factTableQuery: string): TransactionBlock {
  const statements: string[] = ['BEGIN TRANSACTION;', factTableQuery];
  statements.push(pgformat(`CREATE TABLE IF NOT EXISTS %I.metadata (key VARCHAR, value VARCHAR);`, buildId));
  statements.push(pgformat('INSERT INTO %I.metadata VALUES (%L, %L);', buildId, CubeMetaDataKeys.Revision, revisionId));
  statements.push(pgformat('INSERT INTO %I.metadata VALUES (%L, %L);', buildId, CubeMetaDataKeys.Build, buildId));
  statements.push(
    pgformat('INSERT INTO %I.metadata VALUES (%L, %L);', buildId, CubeMetaDataKeys.BuildStart, new Date().toISOString())
  );
  statements.push(
    pgformat(
      'INSERT INTO %I.metadata VALUES (%L, %L);',
      buildId,
      CubeMetaDataKeys.BuildStatus,
      CubeBuildStatus.Building
    )
  );
  statements.push(
    pgformat(
      `
      CREATE TABLE %I.%I (
        reference VARCHAR,
        language VARCHAR,
        fact_table_column VARCHAR,
        dimension_name VARCHAR,
        description VARCHAR,
        hierarchy VARCHAR,
        PRIMARY KEY (reference, language, fact_table_column)
      );
    `,
      buildId,
      'filter_table'
    )
  );
  statements.push(
    pgformat('INSERT INTO %I.metadata VALUES (%L, %L);', buildId, CubeMetaDataKeys.BuildScript, statements.join('\n'))
  );
  statements.push('END TRANSACTION;');
  return {
    buildStage: BuildStage.BaseTables,
    statements
  };
}

export const loadTableDataIntoFactTableFromPostgresStatement = (
  buildId: string,
  factTableDef: string[],
  factTableName: string,
  dataTableId: string
): string => {
  return pgformat(
    'INSERT INTO %I.%I SELECT %I FROM %I.%I;',
    buildId,
    factTableName,
    factTableDef,
    'data_tables',
    dataTableId
  );
};

function createCoreCubeViewSQL(
  buildId: string,
  coreCubeViewSelectBuilder: Map<Locale, string[]>,
  locale: Locale,
  joinStatements: string[],
  orderByStatements: string[]
): string {
  return pgformat(
    'SELECT %s FROM %I.%I %s %s',
    coreCubeViewSelectBuilder.get(locale)?.join(',\n'),
    buildId,
    FACT_TABLE_NAME,
    joinStatements.join('\n').replace(/#LANG#/g, pgformat('%L', locale.toLowerCase())),
    orderByStatements.length > 0 ? `ORDER BY ${orderByStatements.join(', ')}` : ''
  );
}

function createCubeNoSources(
  buildId: string,
  endRevision: Revision,
  factTableInfo: FactTableInfo,
  coreCubeViewSelectBuilder: Map<Locale, string[]>
): { transactionBlocks: TransactionBlock[]; coreViewSQL: Map<Locale, string> } {
  const transactionBlocks: TransactionBlock[] = [];
  const coreViewSQL = new Map<Locale, string>();
  // Create Fact Table Block
  const factTableBuildStage: TransactionBlock = {
    buildStage: BuildStage.FactTable,
    statements: []
  };
  factTableBuildStage.statements.push('BEGIN TRANSACTION;');
  factTableBuildStage.statements.push(
    loadTableDataIntoFactTableFromPostgresStatement(
      buildId,
      factTableInfo.factTableDef,
      FACT_TABLE_NAME,
      endRevision.dataTableId!
    )
  );
  factTableBuildStage.statements.push('END TRANSACTION;');
  transactionBlocks.push(factTableBuildStage);

  // Create core view block
  const viewBuilderStage: TransactionBlock = {
    buildStage: BuildStage.CoreView,
    statements: []
  };
  viewBuilderStage.statements.push('BEGIN TRANSACTION;');
  for (const locale of SUPPORTED_LOCALES) {
    const lang = locale.toLowerCase().split('-')[0];
    const coreViewName = `${CORE_VIEW_NAME}_${lang}`;
    coreCubeViewSelectBuilder.get(locale)?.push('*');
    const coreCubeViewSQL = createCoreCubeViewSQL(buildId, coreCubeViewSelectBuilder, locale, [], []);
    coreViewSQL.set(locale, createCoreCubeViewSQL(endRevision.id, coreCubeViewSelectBuilder, locale, [], []));
    viewBuilderStage.statements.push(pgformat('CREATE VIEW %I.%I AS %s;', buildId, coreViewName, coreCubeViewSQL));
    viewBuilderStage.statements.push(
      pgformat(`INSERT INTO %I.metadata VALUES (%L, %L);`, buildId, coreViewName, coreCubeViewSQL)
    );
  }
  viewBuilderStage.statements.push(
    pgformat(
      'UPDATE %I.metadata SET value = %L WHERE key = %L;',
      buildId,
      CubeMetaDataKeys.BuildStatus,
      CubeBuildStatus.Materializing
    )
  );
  viewBuilderStage.statements.push('END TRANSACTION;');
  transactionBlocks.push(viewBuilderStage);

>>>>>>> 77a58d25
  return { transactionBlocks, coreViewSQL };
}

function resetFactTable(buildId: string): string {
  return pgformat('DELETE FROM %I.%I;', buildId, FACT_TABLE_NAME);
}

function dropUpdateTable(buildId: string, updateTableName: string): string {
<<<<<<< HEAD
  return pgformat('DROP TABLE %I', buildId, updateTableName);
=======
  return pgformat('DROP TABLE %I.%I;', buildId, updateTableName);
>>>>>>> 77a58d25
}

function stripExistingCodes(
  buildId: string,
  tableName: string,
  notesCodeColumn: FactTableColumn,
  noteCode: NoteCode
): string {
  return pgformat(
    `UPDATE %I.%I SET %I = array_to_string(array_remove(string_to_array(replace(lower(%I.%I), ' ', ''), ','),%L),',');`,
    buildId,
    tableName,
    notesCodeColumn.columnName,
    tableName,
    notesCodeColumn.columnName,
    noteCode
  );
}

function createUpdateTable(buildId: string, tempTableName: string, dataTable: DataTable): string {
<<<<<<< HEAD
  return pgformat(
    'CREATE TEMPORARY TABLE %I.%I AS SELECT * FROM data_tables.%I;',
    buildId,
    tempTableName,
    dataTable.id
  );
=======
  return pgformat('CREATE TABLE %I.%I AS SELECT * FROM data_tables.%I;', buildId, tempTableName, dataTable.id);
>>>>>>> 77a58d25
}

function finaliseValues(
  buildId: string,
  updateTableName: string,
  dataValuesColumn: FactTableColumn,
  notesCodeColumn: FactTableColumn,
  joinParts: string[]
): string[] {
  const statements: string[] = [];
  statements.push(
    pgformat(
<<<<<<< HEAD
      `UPDATE %I.%I SET %I = %I.%I, %I = array_to_string(array_append(string_to_array(lower(%I.%I), ','), '!'), ',') FROM %I WHERE %s AND string_to_array(lower(%I.%I), ',') && string_to_array('p,f', ',');`,
=======
      `UPDATE %I.%I SET %I = %I.%I, %I = array_to_string(array_append(string_to_array(lower(%I.%I), ','), '!'), ',') FROM %I.%I WHERE %s AND string_to_array(lower(%I.%I), ',') && string_to_array('p,f', ',');`,
>>>>>>> 77a58d25
      buildId,
      FACT_TABLE_NAME,
      dataValuesColumn.columnName,
      updateTableName,
      dataValuesColumn.columnName,
      notesCodeColumn.columnName,
      updateTableName,
      notesCodeColumn.columnName,
<<<<<<< HEAD
=======
      buildId,
>>>>>>> 77a58d25
      updateTableName,
      joinParts.join(' AND '),
      FACT_TABLE_NAME,
      notesCodeColumn.columnName
    )
  );

  // Seems to fix the issue around provisional codes not being removed from the fact table for SW-1016
  // Leaving code in place for now, but will remove in future as long as no other bugs are reported.
  // statements.push(pgformat(
  //   `DELETE FROM %I USING %I WHERE %s AND string_to_array(%I.%I, ',') && string_to_array('!', ',');`,
  //   updateTableName,
  //   FACT_TABLE_NAME,
  //   joinParts.join(' AND '),
  //   FACT_TABLE_NAME,
  //   notesCodeColumn.columnName
  // ));

  statements.push(
    pgformat(
<<<<<<< HEAD
      `UPDATE %I.%I SET %I = array_to_string(array_remove(string_to_array(%I, ','), '!'), ',')`,
=======
      `UPDATE %I.%I SET %I = array_to_string(array_remove(string_to_array(%I, ','), '!'), ',');`,
>>>>>>> 77a58d25
      buildId,
      FACT_TABLE_NAME,
      notesCodeColumn.columnName,
      notesCodeColumn.columnName
    )
  );
  return statements;
}

function updateProvisionalAndForecastValues(
  buildId: string,
  updateTableName: string,
  dataValuesColumn: FactTableColumn,
  notesCodeColumn: FactTableColumn,
  joinParts: string[]
): string[] {
  const statements: string[] = [];
  statements.push(
    pgformat(
<<<<<<< HEAD
      `UPDATE %I.%I SET %I = %I.%I, %I = %I.%I FROM %I WHERE %s AND string_to_array(%I.%I, ',') && string_to_array('p,f', ',');`,
=======
      `UPDATE %I.%I SET %I = %I.%I, %I = %I.%I FROM %I.%I WHERE %s AND string_to_array(%I.%I, ',') && string_to_array('p,f', ',');`,
>>>>>>> 77a58d25
      buildId,
      FACT_TABLE_NAME,
      dataValuesColumn.columnName,
      updateTableName,
      dataValuesColumn.columnName,
      notesCodeColumn.columnName,
      updateTableName,
      notesCodeColumn.columnName,
<<<<<<< HEAD
=======
      buildId,
>>>>>>> 77a58d25
      updateTableName,
      joinParts.join(' AND '),
      updateTableName,
      notesCodeColumn.columnName
    )
  );
  statements.push(
    pgformat(
<<<<<<< HEAD
      `DELETE FROM %I.%I USING %I WHERE string_to_array(%I.%I, ',') && string_to_array('p,f', ',') AND %s;`,
      buildId,
      updateTableName,
=======
      `DELETE FROM %I.%I USING %I.%I WHERE string_to_array(%I.%I, ',') && string_to_array('p,f', ',') AND %s;`,
      buildId,
      updateTableName,
      buildId,
>>>>>>> 77a58d25
      FACT_TABLE_NAME,
      updateTableName,
      notesCodeColumn.columnName,
      joinParts.join(' AND ')
    )
  );
  return statements;
}

function fixNoteCodesOnUpdateTable(
  buildId: string,
  updateTableName: string,
  notesCodeColumn: FactTableColumn,
  joinParts: string[]
): string[] {
  const statements: string[] = [];
  statements.push(stripExistingCodes(buildId, updateTableName, notesCodeColumn, NoteCode.Revised));
  statements.push(
    pgformat(
      `UPDATE %I.%I SET %I = array_to_string(array_append(array_remove(string_to_array(lower(%I.%I), ','), %L), %L), ',') FROM %I.%I WHERE %s;`,
      buildId,
      updateTableName,
      notesCodeColumn.columnName,
      updateTableName,
      notesCodeColumn.columnName,
      NoteCode.Revised,
      NoteCode.Revised,
      buildId,
      FACT_TABLE_NAME,
      joinParts.join(' AND ')
    )
  );
  return statements;
}

function updateFactsTableFromUpdateTable(
  buildId: string,
  updateTableName: string,
  dataValuesColumn: FactTableColumn,
  notesCodeColumn: FactTableColumn,
  joinParts: string[]
): string {
  return pgformat(
    `UPDATE %I.%I SET %I = %I.%I, %I = %I.%I FROM %I.%I WHERE %s;`,
    buildId,
    FACT_TABLE_NAME,
    dataValuesColumn.columnName,
    updateTableName,
    dataValuesColumn.columnName,
    notesCodeColumn.columnName,
    updateTableName,
    notesCodeColumn.columnName,
    buildId,
    updateTableName,
    joinParts.join(' AND ')
  );
}

function copyUpdateTableToFactTable(
  buildId: string,
  updateTableName: string,
  factTableDef: string[],
  joinParts: string[],
  dataTableIdentifiers: DataTableDescription[]
): string[] {
  const statements: string[] = [];
  const dataTableSelect: string[] = [];
  for (const col of factTableDef) {
    const dataTableCol = dataTableIdentifiers.find((dataTableCol) => dataTableCol.factTableColumn === col);
    if (dataTableCol) dataTableSelect.push(dataTableCol.factTableColumn);
  }
  // First remove values which already exist in the fact table
  statements.push(
    pgformat(
      `DELETE FROM %I.%I USING %I.%I WHERE %s`,
      buildId,
      FACT_TABLE_NAME,
      buildId,
      updateTableName,
      joinParts.join(' AND ')
    )
  );
  // Now copy over anything else which remains
  statements.push(
    pgformat(
      'INSERT INTO %I.%I (%I) (SELECT %I FROM %I.%I);',
      buildId,
      FACT_TABLE_NAME,
      factTableDef,
      dataTableSelect,
      buildId,
      updateTableName
    )
  );
  return statements;
}

<<<<<<< HEAD
function cleanupNotesCodeColumn(buildId: string, notesCodeColumn: FactTableColumn): string {
=======
export function cleanupNotesCodeColumn(buildId: string, notesCodeColumn: FactTableColumn): string {
>>>>>>> 77a58d25
  return pgformat(
    `UPDATE %I.%I SET %I = NULL WHERE %I = '';`,
    buildId,
    FACT_TABLE_NAME,
    notesCodeColumn.columnName,
    notesCodeColumn.columnName
  );
<<<<<<< HEAD
}

function loadFactTableFromEarlierRevision(buildId: string, previousRevisionId: string): string {
  return pgformat(
    'CREATE TABLE %I.%I AS SELECT * FROM %I.%I;',
    buildId,
    FACT_TABLE_NAME,
    previousRevisionId,
    FACT_TABLE_NAME
  );
}

function dataTableActions(
  buildId: string,
  dataTable: DataTable,
  factTableDef: string[],
  notesCodeColumn: FactTableColumn,
  dataValuesColumn: FactTableColumn,
  factIdentifiers: FactTableColumn[]
): string[] {
  const buildStatements: string[] = [];
  const actionID = crypto.randomUUID();
  const joinParts: string[] = [];
  for (const factTableCol of factIdentifiers) {
    const dataTableCol = dataTable.dataTableDescriptions.find((col) => col.factTableColumn === factTableCol.columnName);
    joinParts.push(
      pgformat(
        'CAST(%I.%I AS VARCHAR) = CAST(%I.%I AS VARCHAR)',
        FACT_TABLE_NAME,
        factTableCol.columnName,
        actionID,
        dataTableCol?.columnName
      )
    );
  }
  logger.debug(`Performing action ${dataTable.action} on fact table for data table ${dataTable.id}`);
  switch (dataTable.action) {
    case DataTableAction.ReplaceAll:
      buildStatements.push(resetFactTable(buildId));
      buildStatements.push(
        loadTableDataIntoFactTableFromPostgresStatement(buildId, factTableDef, FACT_TABLE_NAME, dataTable.id)
      );
      break;
    case DataTableAction.Add:
      buildStatements.push(stripExistingCodes(buildId, FACT_TABLE_NAME, notesCodeColumn, NoteCode.Provisional));
      buildStatements.push(stripExistingCodes(buildId, FACT_TABLE_NAME, notesCodeColumn, NoteCode.Forecast));
      buildStatements.push(stripExistingCodes(buildId, FACT_TABLE_NAME, notesCodeColumn, NoteCode.Revised));
      buildStatements.push(
        loadTableDataIntoFactTableFromPostgresStatement(buildId, factTableDef, FACT_TABLE_NAME, dataTable.id)
      );
      break;
    case DataTableAction.Revise:
      buildStatements.push(createUpdateTable(buildId, actionID, dataTable));
      buildStatements.push(...finaliseValues(buildId, actionID, dataValuesColumn, notesCodeColumn, joinParts));
      buildStatements.push(stripExistingCodes(buildId, FACT_TABLE_NAME, notesCodeColumn, NoteCode.Provisional));
      buildStatements.push(stripExistingCodes(buildId, FACT_TABLE_NAME, notesCodeColumn, NoteCode.Forecast));
      buildStatements.push(stripExistingCodes(buildId, FACT_TABLE_NAME, notesCodeColumn, NoteCode.Revised));
      buildStatements.push(
        ...updateProvisionalAndForecastValues(buildId, actionID, dataValuesColumn, notesCodeColumn, joinParts)
      );
      buildStatements.push(...fixNoteCodesOnUpdateTable(buildId, actionID, notesCodeColumn, joinParts));
      buildStatements.push(
        updateFactsTableFromUpdateTable(buildId, actionID, dataValuesColumn, notesCodeColumn, joinParts)
      );
      buildStatements.push(dropUpdateTable(buildId, actionID));
      break;
    case DataTableAction.AddRevise:
      buildStatements.push(createUpdateTable(buildId, actionID, dataTable));
      buildStatements.push(...finaliseValues(buildId, actionID, dataValuesColumn, notesCodeColumn, joinParts));
      buildStatements.push(stripExistingCodes(buildId, FACT_TABLE_NAME, notesCodeColumn, NoteCode.Provisional));
      buildStatements.push(stripExistingCodes(buildId, FACT_TABLE_NAME, notesCodeColumn, NoteCode.Forecast));
      buildStatements.push(stripExistingCodes(buildId, FACT_TABLE_NAME, notesCodeColumn, NoteCode.Revised));
      buildStatements.push(
        ...updateProvisionalAndForecastValues(buildId, actionID, dataValuesColumn, notesCodeColumn, joinParts)
      );
      buildStatements.push(...fixNoteCodesOnUpdateTable(buildId, actionID, notesCodeColumn, joinParts));
      buildStatements.push(
        updateFactsTableFromUpdateTable(buildId, actionID, dataValuesColumn, notesCodeColumn, joinParts)
      );
      buildStatements.push(
        ...copyUpdateTableToFactTable(buildId, actionID, factTableDef, joinParts, dataTable.dataTableDescriptions)
      );
      buildStatements.push(dropUpdateTable(buildId, actionID));
      break;
    case DataTableAction.Correction:
      buildStatements.push(createUpdateTable(buildId, actionID, dataTable));
      buildStatements.push(
        updateFactsTableFromUpdateTable(buildId, actionID, dataValuesColumn, notesCodeColumn, joinParts)
      );
      buildStatements.push(dropUpdateTable(buildId, actionID));
      break;
=======
}

function loadFactTableFromEarlierRevision(buildId: string, previousRevisionId: string): string[] {
  return [
    pgformat('DROP TABLE IF EXISTS %I.%I;', buildId, FACT_TABLE_NAME),
    pgformat(
      'CREATE TABLE %I.%I AS SELECT * FROM %I.%I;',
      buildId,
      FACT_TABLE_NAME,
      previousRevisionId,
      FACT_TABLE_NAME
    )
  ];
}

export function dataTableActions(
  buildId: string,
  dataTable: DataTable,
  factTableDef: string[],
  notesCodeColumn: FactTableColumn,
  dataValuesColumn: FactTableColumn,
  factIdentifiers: FactTableColumn[]
): string[] {
  const buildStatements: string[] = [];
  const actionID = crypto.randomUUID();
  const joinParts: string[] = [];
  for (const factTableCol of factIdentifiers) {
    const dataTableCol = dataTable.dataTableDescriptions.find((col) => col.factTableColumn === factTableCol.columnName);
    joinParts.push(
      pgformat(
        'CAST(%I.%I AS VARCHAR) = CAST(%I.%I AS VARCHAR)',
        FACT_TABLE_NAME,
        factTableCol.columnName,
        actionID,
        dataTableCol?.columnName
      )
    );
  }
  logger.debug(`Performing action ${dataTable.action} on fact table for data table ${dataTable.id}`);
  switch (dataTable.action) {
    case DataTableAction.ReplaceAll:
      buildStatements.push(resetFactTable(buildId));
      buildStatements.push(
        loadTableDataIntoFactTableFromPostgresStatement(buildId, factTableDef, FACT_TABLE_NAME, dataTable.id)
      );
      break;
    case DataTableAction.Add:
      buildStatements.push(stripExistingCodes(buildId, FACT_TABLE_NAME, notesCodeColumn, NoteCode.Provisional));
      buildStatements.push(stripExistingCodes(buildId, FACT_TABLE_NAME, notesCodeColumn, NoteCode.Forecast));
      buildStatements.push(stripExistingCodes(buildId, FACT_TABLE_NAME, notesCodeColumn, NoteCode.Revised));
      buildStatements.push(
        loadTableDataIntoFactTableFromPostgresStatement(buildId, factTableDef, FACT_TABLE_NAME, dataTable.id)
      );
      break;
    case DataTableAction.Revise:
      buildStatements.push(createUpdateTable(buildId, actionID, dataTable));
      buildStatements.push(...finaliseValues(buildId, actionID, dataValuesColumn, notesCodeColumn, joinParts));
      buildStatements.push(stripExistingCodes(buildId, FACT_TABLE_NAME, notesCodeColumn, NoteCode.Provisional));
      buildStatements.push(stripExistingCodes(buildId, FACT_TABLE_NAME, notesCodeColumn, NoteCode.Forecast));
      buildStatements.push(stripExistingCodes(buildId, FACT_TABLE_NAME, notesCodeColumn, NoteCode.Revised));
      buildStatements.push(
        ...updateProvisionalAndForecastValues(buildId, actionID, dataValuesColumn, notesCodeColumn, joinParts)
      );
      buildStatements.push(...fixNoteCodesOnUpdateTable(buildId, actionID, notesCodeColumn, joinParts));
      buildStatements.push(
        updateFactsTableFromUpdateTable(buildId, actionID, dataValuesColumn, notesCodeColumn, joinParts)
      );
      buildStatements.push(dropUpdateTable(buildId, actionID));
      break;
    case DataTableAction.AddRevise:
      buildStatements.push(createUpdateTable(buildId, actionID, dataTable));
      buildStatements.push(...finaliseValues(buildId, actionID, dataValuesColumn, notesCodeColumn, joinParts));
      buildStatements.push(stripExistingCodes(buildId, FACT_TABLE_NAME, notesCodeColumn, NoteCode.Provisional));
      buildStatements.push(stripExistingCodes(buildId, FACT_TABLE_NAME, notesCodeColumn, NoteCode.Forecast));
      buildStatements.push(stripExistingCodes(buildId, FACT_TABLE_NAME, notesCodeColumn, NoteCode.Revised));
      buildStatements.push(
        ...updateProvisionalAndForecastValues(buildId, actionID, dataValuesColumn, notesCodeColumn, joinParts)
      );
      buildStatements.push(...fixNoteCodesOnUpdateTable(buildId, actionID, notesCodeColumn, joinParts));
      buildStatements.push(
        updateFactsTableFromUpdateTable(buildId, actionID, dataValuesColumn, notesCodeColumn, joinParts)
      );
      buildStatements.push(
        ...copyUpdateTableToFactTable(buildId, actionID, factTableDef, joinParts, dataTable.dataTableDescriptions)
      );
      buildStatements.push(dropUpdateTable(buildId, actionID));
      break;
    case DataTableAction.Correction:
      buildStatements.push(createUpdateTable(buildId, actionID, dataTable));
      buildStatements.push(
        updateFactsTableFromUpdateTable(buildId, actionID, dataValuesColumn, notesCodeColumn, joinParts)
      );
      buildStatements.push(dropUpdateTable(buildId, actionID));
      break;
  }
  return buildStatements;
}

function loadFactTableFromPreviousRevision(
  endRevision: Revision,
  previousRevisionID: string | undefined,
  buildId: string,
  factTableDef: string[],
  dataValuesColumn: FactTableColumn,
  notesCodeColumn: FactTableColumn,
  factIdentifiers: FactTableColumn[],
  factTableCompositeKey: string[]
): TransactionBlock {
  const buildStatements: string[] = ['BEGIN TRANSACTION;'];
  logger.debug('Finding all fact tables for this revision and those that came before');
  if (!previousRevisionID && !endRevision.dataTable) {
    logger.warn('No data table nor previous fact table found for this cube build!');
  }
  if (previousRevisionID) {
    buildStatements.push(...loadFactTableFromEarlierRevision(buildId, previousRevisionID));
  }
  const dataTable = endRevision.dataTable;
  if (!dataTable) {
    buildStatements.push('END TRANSACTION');
    return {
      buildStage: BuildStage.FactTable,
      statements: buildStatements
    };
  }
  buildStatements.push(
    ...dataTableActions(buildId, dataTable, factTableDef, notesCodeColumn, dataValuesColumn, factIdentifiers)
  );
  buildStatements.push(cleanupNotesCodeColumn(buildId, notesCodeColumn));
  buildStatements.push(createPrimaryKeyOnFactTable(buildId, factTableCompositeKey));
  buildStatements.push('END TRANSACTION;');

  return {
    buildStage: BuildStage.FactTable,
    statements: buildStatements
  };
}

export function createPrimaryKeyOnFactTable(buildId: string, compositeKey: string[]): string {
  return pgformat('ALTER TABLE %I.%I ADD PRIMARY KEY (%I);', buildId, FACT_TABLE_NAME, compositeKey);
}

function setupDataValueViews(
  locale: Locale,
  viewConfig: CubeViewBuilder[],
  dataValuesColumnName: string,
  dataAnnotatedColName: string,
  dataFormattedColName: string,
  dataSortColName: string
): void {
  for (const view of viewConfig) {
    if (view.config.dataValues === 'annotated') {
      view.columns.get(locale)?.add(pgformat(`%I AS %I`, dataAnnotatedColName, dataValuesColumnName));
    } else if (view.config.dataValues === 'formatted') {
      view.columns.get(locale)?.add(pgformat(`%I AS %I`, dataFormattedColName, dataValuesColumnName));
    } else {
      view.columns.get(locale)?.add(pgformat('%I', dataValuesColumnName));
    }
    if (view.config.sort_orders) {
      view.columns.get(locale)?.add(pgformat('%I', dataSortColName));
    }
  }
}

function setupMeasureViews(
  locale: Locale,
  viewConfig: CubeViewBuilder[],
  measureColumnName: string,
  measureColumnRefName: string,
  measureColumnSortName: string,
  measureColumnHierarchyName: string
): void {
  for (const view of viewConfig) {
    view.columns.get(locale)?.add(pgformat('%I', measureColumnName));
    if (view.config.refcodes) {
      view.columns.get(locale)?.add(pgformat('%I', measureColumnRefName));
    }
    if (view.config.sort_orders) {
      view.columns.get(locale)?.add(pgformat('%I', measureColumnSortName));
    }
    if (view.config.hierarchies) {
      view.columns.get(locale)?.add(pgformat('%I', measureColumnHierarchyName));
    }
>>>>>>> 77a58d25
  }
  return buildStatements;
}

<<<<<<< HEAD
function loadFactTableFromPreviousRevision(
  endRevision: Revision,
  previousRevision: Revision | undefined,
  buildId: string,
  factTableDef: string[],
  dataValuesColumn: FactTableColumn,
  notesCodeColumn: FactTableColumn,
  factIdentifiers: FactTableColumn[],
  factTableCompositeKey: string[]
): TransactionBlock {
  const buildStatements: string[] = ['BEGIN TRANSACTION;'];
  logger.debug('Finding all fact tables for this revision and those that came before');
  if (previousRevision) {
    buildStatements.push(loadFactTableFromEarlierRevision(buildId, previousRevision.id));
  }
  const dataTable = endRevision.dataTable;
  if (!dataTable) {
    buildStatements.push('END TRANSACTION');
    return {
      buildStage: BuildStage.FactTable,
      statements: buildStatements
    };
  }
  buildStatements.push(
    ...dataTableActions(buildId, dataTable, factTableDef, notesCodeColumn, dataValuesColumn, factIdentifiers)
  );
  buildStatements.push(cleanupNotesCodeColumn(buildId, notesCodeColumn));
  buildStatements.push(createPrimaryKeyOnFactTable(buildId, factTableCompositeKey));
  buildStatements.push('END TRANSACTION;');

  return {
    buildStage: BuildStage.FactTable,
    statements: buildStatements
  };
}

function loadAllFactTables(
  dataset: Dataset,
  endRevision: Revision,
  buildId: string,
  factTableDef: string[],
  dataValuesColumn: FactTableColumn,
  notesCodeColumn: FactTableColumn,
  factIdentifiers: FactTableColumn[],
  factTableCompositeKey: string[]
): TransactionBlock {
  const buildStatements: string[] = ['BEGIN TRANSACTION;'];
  logger.debug('Finding all fact tables for this revision and those that came before');
  const allFactTables: DataTable[] = [];
  if (endRevision.revisionIndex && endRevision.revisionIndex > 0) {
    // If we have a revision index we start here
    const validRevisions = dataset.revisions.filter(
      (rev) => rev.revisionIndex <= endRevision.revisionIndex && rev.revisionIndex > 0
    );
    validRevisions.forEach((revision) => {
      if (revision.dataTable) allFactTables.push(revision.dataTable);
    });
  } else {
    logger.debug('Must be a draft revision, so we need to find all revisions before this one');
    // If we don't have a revision index, we need to find the previous revision to this one that does
    if (endRevision.dataTable) {
      logger.debug('Adding end revision to list of fact tables');
      allFactTables.push(endRevision.dataTable);
    }
    const validRevisions = dataset.revisions.filter((rev) => rev.revisionIndex > 0);
    validRevisions.forEach((revision) => {
      if (revision.dataTable) allFactTables.push(revision.dataTable);
    });
  }

  const allDataTables = allFactTables.reverse().sort((ftA, ftB) => ftA.uploadedAt.getTime() - ftB.uploadedAt.getTime());
  for (const dataTable of allDataTables) {
    buildStatements.push(
      ...dataTableActions(buildId, dataTable, factTableDef, notesCodeColumn, dataValuesColumn, factIdentifiers)
    );
  }
  buildStatements.push(cleanupNotesCodeColumn(buildId, notesCodeColumn));
  buildStatements.push(createPrimaryKeyOnFactTable(buildId, factTableCompositeKey));
  buildStatements.push('END TRANSACTION;');

  return {
    buildStage: BuildStage.FactTable,
    statements: buildStatements
  };
}

function createPrimaryKeyOnFactTable(buildId: string, compositeKey: string[]): string {
  return pgformat('ALTER TABLE %I.%I ADD PRIMARY KEY (%I);', buildId, FACT_TABLE_NAME, compositeKey);
}

function setupDataValueViews(
  locale: Locale,
  viewConfig: CubeViewBuilder[],
  dataValuesColumnName: string,
  dataAnnotatedColName: string,
  dataFormattedColName: string,
  dataSortColName: string
): void {
  for (const view of viewConfig) {
    if (view.config.dataValues === 'annotated') {
      view.columns.get(locale)?.add(pgformat(`%I AS %I`, dataAnnotatedColName, dataValuesColumnName));
    } else if (view.config.dataValues === 'formatted') {
      view.columns.get(locale)?.add(pgformat(`%I AS %I`, dataFormattedColName, dataValuesColumnName));
    } else {
      view.columns.get(locale)?.add(pgformat('%I', dataValuesColumnName));
    }
    if (view.config.sort_orders) {
      view.columns.get(locale)?.add(pgformat('%I', dataSortColName));
    }
  }
}

function setupMeasureViews(
  locale: Locale,
  viewConfig: CubeViewBuilder[],
  measureColumnName: string,
  measureColumnRefName: string,
  measureColumnSortName: string,
  measureColumnHierarchyName: string
): void {
  for (const view of viewConfig) {
    view.columns.get(locale)?.add(pgformat('%I', measureColumnName));
    if (view.config.refcodes) {
      view.columns.get(locale)?.add(pgformat('%I', measureColumnRefName));
    }
    if (view.config.sort_orders) {
      view.columns.get(locale)?.add(pgformat('%I', measureColumnSortName));
    }
    if (view.config.hierarchies) {
      view.columns.get(locale)?.add(pgformat('%I', measureColumnHierarchyName));
    }
  }
}

function setupMeasureAndDataValuesNoLookup(
  buildId: string,
  coreCubeViewSelectBuilder: Map<Locale, string[]>,
  columnNames: Map<Locale, Set<string>>,
  viewConfig: CubeViewBuilder[],
  measureColumn: FactTableColumn,
  dataValuesColumn: FactTableColumn,
  notesCodeColumn: FactTableColumn
): TransactionBlock {
  const statements: string[] = ['BEGIN TRANSACTION;'];
  const indexColumns = new Map<Locale, string[]>();
  SUPPORTED_LOCALES.map((locale) => {
    // Set up data values column (with no measure lookup)
    const dataValuesColumnName = t('column_headers.data_values', { lng: locale });
    const dataFormattedColName = `${t('column_headers.data_values', { lng: locale })}_${t('column_headers.formatted', { lng: locale })}`;
    const dataAnnotatedColName = `${t('column_headers.data_values', { lng: locale })}_${t('column_headers.annotated', { lng: locale })}`;
    const dataSortColName = `${t('column_headers.data_values', { lng: locale })}_${t('column_headers.sort', { lng: locale })}`;
    columnNames.get(locale)?.add(dataValuesColumnName);
    columnNames.get(locale)?.add(dataFormattedColName);
    columnNames.get(locale)?.add(dataAnnotatedColName);
    columnNames.get(locale)?.add(dataSortColName);
    columnNames.get(locale)?.add(t('column_headers.data_values', { lng: locale }));
    coreCubeViewSelectBuilder
      .get(locale)
      ?.push(pgformat('%I.%I AS %I', FACT_TABLE_NAME, dataValuesColumn.columnName, dataValuesColumnName));
    coreCubeViewSelectBuilder
      .get(locale)
      ?.push(pgformat('%I.%I AS %I', FACT_TABLE_NAME, dataValuesColumn.columnName, dataFormattedColName));
    coreCubeViewSelectBuilder
      .get(locale)
      ?.push(pgformat('%I.%I AS %I', FACT_TABLE_NAME, dataValuesColumn.columnName, dataSortColName));
    if (notesCodeColumn) {
      coreCubeViewSelectBuilder
        .get(locale)
        ?.push(
          pgformat(
            `CASE WHEN %I.%I IS NULL THEN CAST(%I.%I AS VARCHAR) ELSE %I.%I || ' [' || array_to_string(string_to_array(%I.%I, ','), '] [') || ']' END AS %I`,
            FACT_TABLE_NAME,
            notesCodeColumn.columnName,
            FACT_TABLE_NAME,
            dataValuesColumn.columnName,
            FACT_TABLE_NAME,
            dataValuesColumn.columnName,
            FACT_TABLE_NAME,
            notesCodeColumn.columnName,
            dataAnnotatedColName
          )
        );
    } else {
      coreCubeViewSelectBuilder
        .get(locale)
        ?.push(pgformat('%I.%I AS %I', FACT_TABLE_NAME, dataValuesColumn.columnName, dataAnnotatedColName));
    }
    setupDataValueViews(
      locale,
      viewConfig,
      dataValuesColumnName,
      dataAnnotatedColName,
      dataFormattedColName,
      dataSortColName
    );
    // Set up measure column (no lookup)
    const measureColumnName = t('column_headers.measure', { lng: locale });
    const measureColumnRefName = `${measureColumnName}_${t('column_headers.reference', { lng: locale })}`;
    const measureColumnSortName = `${measureColumnName}_${t('column_headers.sort', { lng: locale })}`;
    const measureColumnHierarchyName = `${measureColumnName}_${t('column_headers.hierarchy', { lng: locale })}`;
    indexColumns.set(locale, [measureColumnRefName, measureColumnSortName, measureColumnHierarchyName]);
    columnNames.get(locale)?.add(measureColumnName);
    columnNames.get(locale)?.add(measureColumnRefName);
    columnNames.get(locale)?.add(measureColumnSortName);
    columnNames.get(locale)?.add(measureColumnHierarchyName);
    columnNames.get(locale)?.add(t('column_headers.measure', { lng: locale }));
    coreCubeViewSelectBuilder
      .get(locale)
      ?.push(pgformat('%I.%I AS %I', FACT_TABLE_NAME, measureColumn.columnName, measureColumnName));
    coreCubeViewSelectBuilder
      .get(locale)
      ?.push(pgformat('%I.%I AS %I', FACT_TABLE_NAME, measureColumn.columnName, measureColumnRefName));
    coreCubeViewSelectBuilder
      .get(locale)
      ?.push(pgformat('%I.%I AS %I', FACT_TABLE_NAME, measureColumn.columnName, measureColumnSortName));
    coreCubeViewSelectBuilder.get(locale)?.push(pgformat('NULL AS %I', measureColumnHierarchyName));
    setupMeasureViews(
      locale,
      viewConfig,
      measureColumnName,
      measureColumnRefName,
      measureColumnSortName,
      measureColumnHierarchyName
    );
    statements.push(
      pgformat(
        `INSERT INTO %I.filter_table SELECT DISTINCT CAST(%I AS VARCHAR), %L, %L, %L, CAST(%I AS VARCHAR), null FROM %I.%I ORDER BY %I;`,
        buildId,
        measureColumn.columnName,
        locale.toLowerCase(),
        measureColumn.columnName,
        measureColumnName,
        measureColumn.columnName,
        buildId,
        FACT_TABLE_NAME,
        measureColumn.columnName
      )
    );
  });
  statements.push('END TRANSACTION;');
  return {
    buildStage: BuildStage.Measure,
    statements,
    indexColumns
  };
}

export const measureTableCreateStatement = (
  joinColumnType: string,
  buildId?: string,
  tableName = 'measure'
): string => {
  if (buildId) {
    tableName = pgformat('%I.%I', buildId, tableName);
  }
  return pgformat(
    `
    CREATE TABLE %s (
      reference %s,
      language TEXT,
      description TEXT,
      notes TEXT,
      sort_order INTEGER,
      format TEXT,
      decimals INTEGER,
      measure_type TEXT,
      hierarchy %s
    );
  `,
    tableName,
    joinColumnType,
    joinColumnType
  );
};

=======
function setupMeasureAndDataValuesNoLookup(
  buildId: string,
  coreCubeViewSelectBuilder: Map<Locale, string[]>,
  columnNames: Map<Locale, Set<string>>,
  viewConfig: CubeViewBuilder[],
  measureColumn: FactTableColumn,
  dataValuesColumn: FactTableColumn,
  notesCodeColumn: FactTableColumn
): TransactionBlock {
  const statements: string[] = ['BEGIN TRANSACTION;'];
  const indexColumns = new Map<Locale, string[]>();
  SUPPORTED_LOCALES.map((locale) => {
    // Set up data values column (with no measure lookup)
    const dataValuesColumnName = t('column_headers.data_values', { lng: locale });
    const dataFormattedColName = `${t('column_headers.data_values', { lng: locale })}_${t('column_headers.formatted', { lng: locale })}`;
    const dataAnnotatedColName = `${t('column_headers.data_values', { lng: locale })}_${t('column_headers.annotated', { lng: locale })}`;
    const dataSortColName = `${t('column_headers.data_values', { lng: locale })}_${t('column_headers.sort', { lng: locale })}`;
    columnNames.get(locale)?.add(dataValuesColumnName);
    columnNames.get(locale)?.add(dataFormattedColName);
    columnNames.get(locale)?.add(dataAnnotatedColName);
    columnNames.get(locale)?.add(dataSortColName);
    columnNames.get(locale)?.add(t('column_headers.data_values', { lng: locale }));
    coreCubeViewSelectBuilder
      .get(locale)
      ?.push(pgformat('%I.%I AS %I', FACT_TABLE_NAME, dataValuesColumn.columnName, dataValuesColumnName));
    coreCubeViewSelectBuilder
      .get(locale)
      ?.push(pgformat('%I.%I AS %I', FACT_TABLE_NAME, dataValuesColumn.columnName, dataFormattedColName));
    coreCubeViewSelectBuilder
      .get(locale)
      ?.push(pgformat('%I.%I AS %I', FACT_TABLE_NAME, dataValuesColumn.columnName, dataSortColName));
    if (notesCodeColumn) {
      coreCubeViewSelectBuilder
        .get(locale)
        ?.push(
          pgformat(
            `CASE WHEN %I.%I IS NULL THEN CAST(%I.%I AS VARCHAR) ELSE %I.%I || ' [' || array_to_string(string_to_array(%I.%I, ','), '] [') || ']' END AS %I`,
            FACT_TABLE_NAME,
            notesCodeColumn.columnName,
            FACT_TABLE_NAME,
            dataValuesColumn.columnName,
            FACT_TABLE_NAME,
            dataValuesColumn.columnName,
            FACT_TABLE_NAME,
            notesCodeColumn.columnName,
            dataAnnotatedColName
          )
        );
    } else {
      coreCubeViewSelectBuilder
        .get(locale)
        ?.push(pgformat('%I.%I AS %I', FACT_TABLE_NAME, dataValuesColumn.columnName, dataAnnotatedColName));
    }
    setupDataValueViews(
      locale,
      viewConfig,
      dataValuesColumnName,
      dataAnnotatedColName,
      dataFormattedColName,
      dataSortColName
    );
    // Set up measure column (no lookup)
    const measureColumnName = t('column_headers.measure', { lng: locale });
    const measureColumnRefName = `${measureColumnName}_${t('column_headers.reference', { lng: locale })}`;
    const measureColumnSortName = `${measureColumnName}_${t('column_headers.sort', { lng: locale })}`;
    const measureColumnHierarchyName = `${measureColumnName}_${t('column_headers.hierarchy', { lng: locale })}`;
    indexColumns.set(locale, [measureColumnRefName, measureColumnSortName, measureColumnHierarchyName]);
    columnNames.get(locale)?.add(measureColumnName);
    columnNames.get(locale)?.add(measureColumnRefName);
    columnNames.get(locale)?.add(measureColumnSortName);
    columnNames.get(locale)?.add(measureColumnHierarchyName);
    columnNames.get(locale)?.add(t('column_headers.measure', { lng: locale }));
    coreCubeViewSelectBuilder
      .get(locale)
      ?.push(pgformat('%I.%I AS %I', FACT_TABLE_NAME, measureColumn.columnName, measureColumnName));
    coreCubeViewSelectBuilder
      .get(locale)
      ?.push(pgformat('%I.%I AS %I', FACT_TABLE_NAME, measureColumn.columnName, measureColumnRefName));
    coreCubeViewSelectBuilder
      .get(locale)
      ?.push(pgformat('%I.%I AS %I', FACT_TABLE_NAME, measureColumn.columnName, measureColumnSortName));
    coreCubeViewSelectBuilder.get(locale)?.push(pgformat('NULL AS %I', measureColumnHierarchyName));
    setupMeasureViews(
      locale,
      viewConfig,
      measureColumnName,
      measureColumnRefName,
      measureColumnSortName,
      measureColumnHierarchyName
    );
    statements.push(
      pgformat(
        `INSERT INTO %I.filter_table SELECT DISTINCT CAST(%I AS VARCHAR), %L, %L, %L, CAST(%I AS VARCHAR), null FROM %I.%I ORDER BY %I;`,
        buildId,
        measureColumn.columnName,
        locale.toLowerCase(),
        measureColumn.columnName,
        measureColumnName,
        measureColumn.columnName,
        buildId,
        FACT_TABLE_NAME,
        measureColumn.columnName
      )
    );
  });
  statements.push('END TRANSACTION;');
  return {
    buildStage: BuildStage.Measure,
    statements,
    indexColumns
  };
}

export const measureTableCreateStatement = (
  joinColumnType: string,
  buildId?: string,
  tableName = 'measure'
): string => {
  if (buildId) {
    tableName = pgformat('%I.%I', buildId, tableName);
  } else {
    tableName = pgformat('%I', tableName);
  }
  return pgformat(
    `
    CREATE TABLE %s (
      reference %s,
      language TEXT,
      description TEXT,
      notes TEXT,
      sort_order INTEGER,
      format TEXT,
      decimals INTEGER,
      measure_type TEXT,
      hierarchy %s
    );
  `,
    tableName,
    joinColumnType,
    joinColumnType
  );
};

>>>>>>> 77a58d25
export function createMeasureLookupTable(
  buildId: string,
  measureColumn: FactTableColumn,
  measureTable: MeasureRow[]
): string[] {
  const statements: string[] = [];
  statements.push(measureTableCreateStatement(measureColumn.columnDatatype, buildId));
  for (const row of measureTable) {
    const values = [
      row.reference,
      row.language.toLowerCase(),
      row.description,
      row.notes ? row.notes : null,
      row.sortOrder ? row.sortOrder : null,
      row.format,
      row.decimal ? row.decimal : null,
      row.measureType ? row.measureType : null,
      row.hierarchy ? row.hierarchy : null
    ];
    statements.push(pgformat('INSERT INTO %I.measure VALUES (%L);', buildId, values));
  }
  return statements;
}

function toUniqueMeasureDetailsByRef(measureTable: MeasureRow[]): UniqueMeasureDetails[] {
  const map = new Map<string, UniqueMeasureDetails>();
  for (const r of measureTable) {
    if (!map.has(r.reference)) {
      map.set(r.reference, {
        reference: r.reference,
        format: r.format,
        sort_order: r.sortOrder ?? null,
        decimals: r.decimal ?? null
      });
    }
  }
  return Array.from(map.values());
}

function postgresMeasureFormats(): Map<string, MeasureFormat> {
  const measureFormats: Map<string, MeasureFormat> = new Map();
  measureFormats.set('decimal', {
    name: 'decimal',
    method:
      "WHEN measure.reference = |REF| THEN format('%s', TO_CHAR(ROUND(CAST(|COL| AS DECIMAL), '|DEC|'), '999,999,990|ZEROS|'))"
  });
  measureFormats.set('float', {
    name: 'float',
    method:
      "WHEN measure.reference = |REF| THEN format('%s', TO_CHAR(ROUND(CAST(|COL| AS DECIMAL), '|DEC|'), '999,999,990|ZEROS|'))"
  });
  measureFormats.set('integer', {
    name: 'integer',
    method: "WHEN measure.reference = |REF| THEN format('%s', TO_CHAR(CAST(|COL| AS BIGINT), '999,999,990'))"
  });
  measureFormats.set('long', {
    name: 'long',
    method:
      "WHEN measure.reference = |REF| THEN format('%s', TO_CHAR(ROUND(CAST(|COL| AS DECIMAL), '|DEC|'), '999,999,990|ZEROS|'))"
  });
  measureFormats.set('percentage', {
    name: 'percentage',
    method:
      "WHEN measure.reference = |REF| THEN format('%s', TO_CHAR(ROUND(CAST(|COL| AS DECIMAL), '|DEC|'), '999,999,990|ZEROS|'))"
  });
  measureFormats.set('string', {
    name: 'string',
    method: "WHEN measure.reference = |REF| THEN format('%s', CAST(|COL| AS VARCHAR))"
  });
  measureFormats.set('text', {
    name: 'text',
    method: "WHEN measure.reference = |REF| THEN format('%s', CAST(|COL| AS VARCHAR))"
  });
  measureFormats.set('date', {
    name: 'date',
    method: "WHEN measure.reference = |REF| THEN format('%s', CAST(|COL| AS VARCHAR))"
  });
  measureFormats.set('datetime', {
    name: 'datetime',
    method: "WHEN measure.reference = |REF| THEN format('%s', CAST(|COL| AS VARCHAR))"
  });
  measureFormats.set('time', {
    name: 'time',
    method: "WHEN measure.reference = |REF| THEN format('%s', CAST(|COL| AS VARCHAR))"
  });
  return measureFormats;
}

function setupMeasureAndDataValuesWithLookup(
  buildId: string,
  measureTable: MeasureRow[],
  dataValuesColumn: FactTableColumn,
  measureColumn: FactTableColumn,
  notesCodeColumn: FactTableColumn | undefined,
  coreCubeViewSelectBuilder: Map<Locale, string[]>,
  viewConfig: CubeViewBuilder[],
  columnNames: Map<Locale, Set<string>>,
  joinStatements: string[],
  orderByStatements: string[]
): TransactionBlock {
  const statements: string[] = ['BEGIN TRANSACTION;'];
  const indexColumns = new Map<Locale, string[]>();
  statements.push(...createMeasureLookupTable(buildId, measureColumn, measureTable));

  logger.debug('Creating query part to format the data value correctly');

  const uniqueReferences = toUniqueMeasureDetailsByRef(measureTable);
  const caseStatements: string[] = ['CASE'];
  for (const row of uniqueReferences) {
    const statement = postgresMeasureFormats()
      .get(row.format.toLowerCase())
      ?.method.replace('|REF|', pgformat('%L', row.reference))
      .replace('|DEC|', row.decimals ? `${row.decimals}` : '0')
      .replace('|ZEROS|', row.decimals ? `.${'0'.repeat(row.decimals)}` : '')
      .replace('|COL|', pgformat('%I.%I', FACT_TABLE_NAME, dataValuesColumn.columnName));
    if (statement) {
      caseStatements.push(statement);
    } else {
      logger.warn(`Failed to create case statement measure row: ${JSON.stringify(row)}`);
    }
  }
  caseStatements.push(pgformat('ELSE CAST(%I.%I AS VARCHAR) END', FACT_TABLE_NAME, dataValuesColumn?.columnName));
  SUPPORTED_LOCALES.map((locale) => {
    if (dataValuesColumn) {
      const dataValuesColumnName = t('column_headers.data_values', { lng: locale });
      const dataFormattedColName = `${t('column_headers.data_values', { lng: locale })}_${t('column_headers.formatted', { lng: locale })}`;
      const dataAnnotatedColName = `${t('column_headers.data_values', { lng: locale })}_${t('column_headers.annotated', { lng: locale })}`;
      const dataSortColName = `${t('column_headers.data_values', { lng: locale })}_${t('column_headers.sort', { lng: locale })}`;
      columnNames.get(locale)?.add(dataValuesColumnName);
      columnNames.get(locale)?.add(dataFormattedColName);
      columnNames.get(locale)?.add(dataAnnotatedColName);
      columnNames.get(locale)?.add(dataSortColName);
      // Add all variations of the column to the core or extended view of the dataset
      coreCubeViewSelectBuilder
        .get(locale)
        ?.push(pgformat('%I.%I AS %I', FACT_TABLE_NAME, dataValuesColumn.columnName, dataValuesColumnName));
      coreCubeViewSelectBuilder
        .get(locale)
        ?.push(pgformat(`%s AS %I`, caseStatements.join('\n'), dataFormattedColName));
      if (notesCodeColumn) {
        coreCubeViewSelectBuilder
          .get(locale)
          ?.push(
            pgformat(
              `CASE WHEN %I.%I IS NULL THEN %s ELSE %s || ' [' || array_to_string(string_to_array(lower(%I.%I), ','), '] [') || ']' END AS %I`,
              FACT_TABLE_NAME,
              notesCodeColumn.columnName,
              caseStatements.join('\n'),
              caseStatements.join('\n'),
              FACT_TABLE_NAME,
              notesCodeColumn.columnName,
              dataAnnotatedColName
            )
          );
        coreCubeViewSelectBuilder
          .get(locale)
          ?.push(pgformat('%I.%I AS %I', FACT_TABLE_NAME, dataValuesColumn.columnName, dataSortColName));
      } else {
        coreCubeViewSelectBuilder
          .get(locale)
          ?.push(pgformat('%I.%I AS %I', FACT_TABLE_NAME, dataValuesColumn.columnName, dataAnnotatedColName));
      }
      setupDataValueViews(
        locale,
        viewConfig,
        dataValuesColumnName,
        dataAnnotatedColName,
        dataFormattedColName,
        dataSortColName
      );
    }
    const measureColumnName = t('column_headers.measure', { lng: locale });
    const measureColumnRefName = `${measureColumnName}_${t('column_headers.reference', { lng: locale })}`;
    const measureColumnSortName = `${measureColumnName}_${t('column_headers.sort', { lng: locale })}`;
    const measureColumnHierarchyName = `${measureColumnName}_${t('column_headers.hierarchy', { lng: locale })}`;
    indexColumns.set(locale, [measureColumnRefName, measureColumnSortName, measureColumnHierarchyName]);
    columnNames.get(locale)?.add(measureColumnName);
    columnNames.get(locale)?.add(measureColumnRefName);
    columnNames.get(locale)?.add(measureColumnSortName);
    columnNames.get(locale)?.add(measureColumnHierarchyName);
    coreCubeViewSelectBuilder.get(locale)?.push(pgformat('measure.description AS %I', measureColumnName));
    coreCubeViewSelectBuilder.get(locale)?.push(pgformat('measure.reference AS %I', `${measureColumnRefName}`));
    coreCubeViewSelectBuilder.get(locale)?.push(pgformat('measure.sort_order AS %I', `${measureColumnSortName}`));
    coreCubeViewSelectBuilder.get(locale)?.push(pgformat('measure.hierarchy AS %I', `${measureColumnHierarchyName}`));
    setupMeasureViews(
      locale,
      viewConfig,
      measureColumnName,
      measureColumnRefName,
      measureColumnSortName,
      measureColumnHierarchyName
    );
  });
  joinStatements.push(
    pgformat(
      'LEFT JOIN %I.measure on measure.reference=%I.%I AND measure.language=#LANG#',
      buildId,
      FACT_TABLE_NAME,
      measureColumn.columnName
    )
  );
  orderByStatements.push(`measure.sort_order, measure.reference`);
  for (const locale of SUPPORTED_LOCALES) {
    const columnName = t('column_headers.measure', { lng: locale });
    statements.push(
      pgformat(
        `INSERT INTO %I.filter_table SELECT CAST(reference AS VARCHAR), language, %L, %L, description, CAST(hierarchy AS VARCHAR) FROM %I.measure WHERE language = %L ORDER BY sort_order, reference;`,
        buildId,
        measureColumn.columnName,
        columnName,
        buildId,
        locale.toLowerCase()
      )
    );
  }
  statements.push('END TRANSACTION;');
  return {
    buildStage: BuildStage.Measure,
    statements,
    indexColumns
  };
}

function rawDimensionProcessor(
  buildId: string,
  dimension: Dimension,
  coreCubeViewSelectBuilder: Map<Locale, string[]>,
  columnNames: Map<Locale, Set<string>>,
  indexColumns: Map<Locale, string[]>,
  viewConfig: CubeViewBuilder[]
): string[] {
  const statements: string[] = [];
  for (const locale of SUPPORTED_LOCALES) {
    const proposedColumnName =
      dimension.metadata.find((info) => info.language === locale)?.name || dimension.factTableColumn;
    const columnName = updateColumnName(columnNames.get(locale)!, proposedColumnName);
    const columnRefName = `${columnName}_${t('column_headers.reference', { lng: locale })}`;
    const columnSortName = `${columnName}_${t('column_headers.sort', { lng: locale })}`;
    const columnHierarchyName = `${columnName}_${t('column_headers.hierarchy', { lng: locale })}`;
    const cols = indexColumns.get(locale) || [];
    cols.push(...[columnRefName, columnSortName, columnHierarchyName]);
    indexColumns.set(locale, cols);
    columnNames.get(locale)?.add(columnName);
    columnNames.get(locale)?.add(columnRefName);
    columnNames.get(locale)?.add(columnSortName);
    columnNames.get(locale)?.add(columnHierarchyName);
    coreCubeViewSelectBuilder.get(locale)?.push(pgformat('%I AS %I', dimension.factTableColumn, columnName));
    coreCubeViewSelectBuilder.get(locale)?.push(pgformat('%I AS %I', dimension.factTableColumn, columnRefName));
    coreCubeViewSelectBuilder.get(locale)?.push(pgformat('%I AS %I', dimension.factTableColumn, columnSortName));
    coreCubeViewSelectBuilder.get(locale)?.push(pgformat('NULL AS %I', columnHierarchyName));
    for (const view of viewConfig) {
      view.columns.get(locale)?.add(pgformat('%I', columnName));
      if (view.config.refcodes) {
        view.columns.get(locale)?.add(pgformat('%I', columnRefName));
      }
      if (view.config.sort_orders) {
        view.columns.get(locale)?.add(pgformat('%I', columnSortName));
      }
      if (view.config.hierarchies) {
        view.columns.get(locale)?.add(pgformat('%I', columnHierarchyName));
      }
    }
    statements.push(
      pgformat(
        `INSERT INTO %I.filter_table
       SELECT DISTINCT CAST(%I AS VARCHAR), %L, %L, %L, CAST (%I AS VARCHAR), NULL
       FROM %I.%I ORDER BY %I;`,
        buildId,
        dimension.factTableColumn,
        locale.toLowerCase(),
        dimension.factTableColumn,
        columnName,
        dimension.factTableColumn,
        buildId,
        FACT_TABLE_NAME,
        dimension.factTableColumn
      )
    );
  }
  return statements;
}

export function createLookupTableDimension(
  buildId: string,
  dimension: Dimension,
  factTableColumn: FactTableColumn
): string {
  logger.debug(`Creating and validating lookup table dimension ${dimension.factTableColumn}`);
  const dimTable = `${makeCubeSafeString(factTableColumn.columnName)}_lookup`;
  return pgformat(
    'CREATE TABLE %I.%I AS SELECT * FROM lookup_tables.%I;',
    buildId,
    dimTable,
    dimension.lookupTable!.id
  );
}

function updateColumnName(existingColumnNames: Set<string>, proposedColumnName: string): string {
  let columnName = proposedColumnName;
  let count = 1;
  while (existingColumnNames.has(columnName)) {
    columnName = `${proposedColumnName}_${count}`;
    count++;
  }
  return columnName;
}

function setupLookupTableDimension(
  buildId: string,
  dataset: Dataset,
  dimension: Dimension,
  coreCubeViewSelectBuilder: Map<Locale, string[]>,
  columnNames: Map<Locale, Set<string>>,
  indexColumns: Map<Locale, string[]>,
  joinStatements: string[],
  orderByStatements: string[],
  viewConfig: CubeViewBuilder[]
): string[] {
  const statements: string[] = [];
  const factTableColumn = dataset.factTable?.find((col) => col.columnName === dimension.factTableColumn);
  if (!factTableColumn) {
    const error = new CubeValidationException(`Fact table column ${dimension.factTableColumn} not found`);
    error.type = CubeValidationType.FactTableColumnMissing;
    error.datasetId = dataset.id;
    throw error;
  }
  const dimTable = `${makeCubeSafeString(dimension.factTableColumn)}_lookup`;
  statements.push(createLookupTableDimension(buildId, dimension, factTableColumn));

  SUPPORTED_LOCALES.map((locale) => {
    const proposedColumnName =
      dimension.metadata.find((info) => info.language === locale)?.name || dimension.factTableColumn;
    const columnName = updateColumnName(columnNames.get(locale)!, proposedColumnName);
    const columnRefName = `${columnName}_${t('column_headers.reference', { lng: locale })}`;
    const columnSortName = `${columnName}_${t('column_headers.sort', { lng: locale })}`;
    const columnHierarchyName = `${columnName}_${t('column_headers.hierarchy', { lng: locale })}`;
    const cols = indexColumns.get(locale) || [];
    cols.push(...[columnRefName, columnSortName, columnHierarchyName]);
    indexColumns.set(locale, cols);
    columnNames.get(locale)?.add(columnName);
    columnNames.get(locale)?.add(columnRefName);
    columnNames.get(locale)?.add(columnSortName);
    columnNames.get(locale)?.add(columnHierarchyName);
    coreCubeViewSelectBuilder.get(locale)?.push(pgformat(`%I.description AS %I`, dimTable, columnName));
    coreCubeViewSelectBuilder
      .get(locale)
      ?.push(pgformat(`%I.%I AS %I`, dimTable, factTableColumn.columnName, columnRefName));
    coreCubeViewSelectBuilder.get(locale)?.push(pgformat(`%I.sort_order AS %I`, dimTable, columnSortName));
    coreCubeViewSelectBuilder.get(locale)?.push(pgformat(`%I.hierarchy AS %I`, dimTable, columnHierarchyName));
    for (const view of viewConfig) {
      view.columns.get(locale)?.add(pgformat('%I', columnName));
      if (view.config.refcodes) {
        view.columns.get(locale)?.add(pgformat('%I', columnRefName));
      }
      if (view.config.sort_orders) {
        view.columns.get(locale)?.add(pgformat('%I', columnSortName));
      }
      if (view.config.hierarchies) {
        view.columns.get(locale)?.add(pgformat('%I', columnHierarchyName));
      }
    }
  });
  joinStatements.push(
    pgformat(
      `LEFT JOIN %I.%I on %I.%I=%I.%I AND %I.language=#LANG#`,
      buildId,
      dimTable,
      dimTable,
      factTableColumn.columnName,
      FACT_TABLE_NAME,
      factTableColumn.columnName,
      dimTable
    )
  );

  orderByStatements.push(`"${dimTable}".sort_order`);

  for (const locale of SUPPORTED_LOCALES) {
    const columnName = dimension.metadata.find((info) => info.language === locale)?.name || dimension.factTableColumn;
    statements.push(
      pgformat(
        `INSERT INTO %I.filter_table
              SELECT reference, language, fact_table_column, dimension_name, description, hierarchy
              FROM (SELECT DISTINCT
              CAST(%I AS VARCHAR) AS reference, language, %L AS fact_table_column, %L AS dimension_name, description, hierarchy, sort_order
            FROM %I.%I
            WHERE language = %L
            ORDER BY sort_order, description);`,
        buildId,
        dimension.factTableColumn,
        dimension.factTableColumn,
        columnName,
        buildId,
        dimTable,
        locale.toLowerCase(),
        dimension.factTableColumn
      )
    );
  }
  return statements;
}

function setupNumericDimension(
  buildId: string,
  dimension: Dimension,
  coreCubeViewSelectBuilder: Map<Locale, string[]>,
  columnNames: Map<Locale, Set<string>>,
  indexColumns: Map<Locale, string[]>,
  viewConfig: CubeViewBuilder[]
): string[] {
  const statements: string[] = [];
  SUPPORTED_LOCALES.map((locale) => {
    const proposedColumnName =
      dimension.metadata.find((info) => info.language === locale)?.name || dimension.factTableColumn;
    const columnName = updateColumnName(columnNames.get(locale)!, proposedColumnName);
    const columnRefName = `${columnName}_${t('column_headers.reference', { lng: locale })}`;
    const columnSortName = `${columnName}_${t('column_headers.sort', { lng: locale })}`;
    const columnHierarchyName = `${columnName}_${t('column_headers.hierarchy', { lng: locale })}`;
    const cols = indexColumns.get(locale) || [];
    cols.push(...[columnRefName, columnSortName, columnHierarchyName]);
    indexColumns.set(locale, cols);
    columnNames.get(locale)?.add(columnName);
    columnNames.get(locale)?.add(columnRefName);
    columnNames.get(locale)?.add(columnSortName);
    columnNames.get(locale)?.add(columnHierarchyName);
    if ((dimension.extractor as NumberExtractor).type === NumberType.Integer) {
      coreCubeViewSelectBuilder
        .get(locale)
        ?.push(pgformat('CAST(%I.%I AS INTEGER) AS %I', FACT_TABLE_NAME, dimension.factTableColumn, columnName));
      coreCubeViewSelectBuilder
        .get(locale)
        ?.push(pgformat('CAST(%I.%I AS INTEGER) AS %I', FACT_TABLE_NAME, dimension.factTableColumn, columnRefName));
      coreCubeViewSelectBuilder
        .get(locale)
        ?.push(pgformat('CAST(%I.%I AS INTEGER) AS %I', FACT_TABLE_NAME, dimension.factTableColumn, columnSortName));
    } else {
      coreCubeViewSelectBuilder
        .get(locale)
        ?.push(
          pgformat(
            `format('%%s', TO_CHAR(ROUND(CAST(%I.%I AS DECIMAL), %L), '999,999,990.%s')) AS %I`,
            FACT_TABLE_NAME,
            dimension.factTableColumn,
            (dimension.extractor as NumberExtractor).decimalPlaces,
            (dimension.extractor as NumberExtractor).decimalPlaces,
            columnName
          )
        );
      coreCubeViewSelectBuilder
        .get(locale)
        ?.push(
          pgformat(
            `CAST(%I.%I AS DECIMAL) AS %I`,
            FACT_TABLE_NAME,
            dimension.factTableColumn,
            (dimension.extractor as NumberExtractor).decimalPlaces,
            (dimension.extractor as NumberExtractor).decimalPlaces,
            columnRefName
          )
        );
      coreCubeViewSelectBuilder
        .get(locale)
        ?.push(
          pgformat(
            `CAST(%I.%I AS DECIMAL) AS %I`,
            FACT_TABLE_NAME,
            dimension.factTableColumn,
            (dimension.extractor as NumberExtractor).decimalPlaces,
            (dimension.extractor as NumberExtractor).decimalPlaces,
            columnSortName
          )
        );
    }
    coreCubeViewSelectBuilder
      .get(locale)
      ?.push(pgformat('NULL AS %I', FACT_TABLE_NAME, dimension.factTableColumn, columnHierarchyName));
    for (const view of viewConfig) {
      view.columns.get(locale)?.add(pgformat('%I', columnName));
      if (view.config.refcodes) {
        view.columns.get(locale)?.add(pgformat('%I', columnRefName));
      }
      if (view.config.sort_orders) {
        view.columns.get(locale)?.add(pgformat('%I', columnSortName));
      }
      if (view.config.hierarchies) {
        view.columns.get(locale)?.add(pgformat('%I', columnHierarchyName));
      }
    }
  });
  for (const locale of SUPPORTED_LOCALES) {
    const columnName = dimension.metadata.find((info) => info.language === locale)?.name || dimension.factTableColumn;
    statements.push(
      pgformat(
        `INSERT INTO %I.filter_table
         SELECT DISTINCT CAST(%I AS VARCHAR), %L, %L, %L, CAST (%I AS VARCHAR), NULL
         FROM %I.%I ORDER BY %I`,
        buildId,
        dimension.factTableColumn,
        locale.toLowerCase(),
        dimension.factTableColumn,
        columnName,
        dimension.factTableColumn,
        buildId,
        FACT_TABLE_NAME,
        dimension.factTableColumn
      )
    );
  }
  return statements;
}

function setupTextDimension(
  buildId: string,
  dimension: Dimension,
  coreCubeViewSelectBuilder: Map<Locale, string[]>,
  columnNames: Map<Locale, Set<string>>,
  indexColumns: Map<Locale, string[]>,
  viewConfig: CubeViewBuilder[]
): string[] {
  const statements: string[] = [];
  SUPPORTED_LOCALES.map((locale) => {
    const proposedColumnName =
      dimension.metadata.find((info) => info.language === locale)?.name || dimension.factTableColumn;
    const columnName = updateColumnName(columnNames.get(locale)!, proposedColumnName);
    const columnRefName = `${columnName}_${t('column_headers.reference', { lng: locale })}`;
    const columnSortName = `${columnName}_${t('column_headers.sort', { lng: locale })}`;
    const columnHierarchyName = `${columnName}_${t('column_headers.hierarchy', { lng: locale })}`;
    const cols = indexColumns.get(locale) || [];
    cols.push(...[columnRefName, columnSortName, columnHierarchyName]);
    indexColumns.set(locale, cols);
    columnNames.get(locale)?.add(columnName);
    columnNames.get(locale)?.add(columnRefName);
    columnNames.get(locale)?.add(columnSortName);
    columnNames.get(locale)?.add(columnHierarchyName);
    coreCubeViewSelectBuilder
      .get(locale)
      ?.push(pgformat('CAST(%I AS VARCHAR) AS %I', dimension.factTableColumn, columnName));
    coreCubeViewSelectBuilder
      .get(locale)
      ?.push(pgformat('CAST(%I AS VARCHAR) AS %I', dimension.factTableColumn, columnRefName));
    coreCubeViewSelectBuilder
      .get(locale)
      ?.push(pgformat('CAST(%I AS VARCHAR) AS %I', dimension.factTableColumn, columnSortName));
    coreCubeViewSelectBuilder.get(locale)?.push(pgformat('NULL AS %I', columnHierarchyName));
    for (const view of viewConfig) {
      view.columns.get(locale)?.add(pgformat('%I', columnName));
      if (view.config.refcodes) {
        view.columns.get(locale)?.add(pgformat('%I', columnRefName));
      }
      if (view.config.sort_orders) {
        view.columns.get(locale)?.add(pgformat('%I', columnSortName));
      }
      if (view.config.hierarchies) {
        view.columns.get(locale)?.add(pgformat('%I', columnHierarchyName));
      }
    }
  });

  for (const locale of SUPPORTED_LOCALES) {
    const columnName = dimension.metadata.find((info) => info.language === locale)?.name || dimension.factTableColumn;
    statements.push(
      pgformat(
        `INSERT INTO %I.filter_table
         SELECT DISTINCT CAST(%I AS VARCHAR), %L, %L, %L, CAST (%I AS VARCHAR), NULL
         FROM %I.%I`,
        buildId,
        dimension.factTableColumn,
        locale.toLowerCase(),
        dimension.factTableColumn,
        columnName,
        dimension.factTableColumn,
        buildId,
        FACT_TABLE_NAME
      )
    );
  }
  return statements;
}

function setupDimensions(
  buildId: string,
  dataset: Dataset,
  endRevision: Revision,
  coreCubeViewSelectBuilder: Map<Locale, string[]>,
  viewConfig: CubeViewBuilder[],
  columnNames: Map<Locale, Set<string>>,
  joinStatements: string[],
  orderByStatements: string[]
): TransactionBlock {
  logger.info('Setting up dimension tables...');
  const statements: string[] = ['BEGIN TRANSACTION;'];
  const lookupTables: Set<string> = new Set<string>();
  const indexColumns = new Map<Locale, string[]>();
  for (const locale of SUPPORTED_LOCALES) {
    indexColumns.set(locale, []);
  }
  const factTable = dataset.factTable!;

  const orderedDimension = dataset.dimensions.map((dim) => {
    const col = factTable.find((col) => col.columnName === dim.factTableColumn);
    return {
      dimension: dim,
      index: col ? factTable.indexOf(col) : -1
    };
  });
  for (const dim of orderedDimension.sort((dimA, dimB) => dimA.index - dimB.index)) {
    const dimStart = performance.now();
    const dimension = dim.dimension;
    const tableName = `${makeCubeSafeString(dimension.factTableColumn)}_lookup`;
    const factTableColumn = dataset.factTable?.find(
      (col) =>
        col.columnName === dimension.factTableColumn &&
        (col.columnType === FactTableColumnType.Dimension || col.columnType === FactTableColumnType.Unknown)
    );
    if (!factTableColumn) {
      const error = new CubeValidationException(
        `No fact table column found for dimension ${dimension.id} in dataset ${dataset.id}`
      );
      error.type = CubeValidationType.FactTableColumnMissing;
      throw error;
    }
    logger.info(`Setting up dimension ${dimension.id} for fact table column ${dimension.factTableColumn}`);
    if (
      endRevision.tasks &&
      endRevision.tasks.dimensions.find((dim) => dim.id === dimension.id && !dim.lookupTableUpdated)
    ) {
      dimension.type = DimensionType.Raw;
    }

    try {
      switch (dimension.type) {
        case DimensionType.DatePeriod:
        case DimensionType.Date:
        case DimensionType.LookupTable:
          statements.push(
            ...setupLookupTableDimension(
              buildId,
              dataset,
              dimension,
              coreCubeViewSelectBuilder,
              columnNames,
              indexColumns,
              joinStatements,
              orderByStatements,
              viewConfig
            )
          );
          lookupTables.add(tableName);
          break;
        case DimensionType.Numeric:
          statements.push(
            ...setupNumericDimension(
              buildId,
              dimension,
              coreCubeViewSelectBuilder,
              columnNames,
              indexColumns,
              viewConfig
            )
          );
          break;
        case DimensionType.Text:
          statements.push(
            ...setupTextDimension(buildId, dimension, coreCubeViewSelectBuilder, columnNames, indexColumns, viewConfig)
          );
          break;
        case DimensionType.Raw:
        case DimensionType.Symbol:
          statements.push(
            ...rawDimensionProcessor(
              buildId,
              dimension,
              coreCubeViewSelectBuilder,
              columnNames,
              indexColumns,
              viewConfig
            )
          );
          break;
      }
    } catch (err) {
      logger.error(err, `Something went wrong trying to load dimension ${dimension.id} in to the cube`);
      throw new Error(`Could not load dimensions ${dimension.id} in to the cube with the following error: ${err}`);
    }
    performanceReporting(Math.round(performance.now() - dimStart), 1000, `Setting up ${dimension.type} dimension type`);
  }
  statements.push(
    pgformat(
      'INSERT INTO %I.metadata VALUES (%L, %L);',
      buildId,
      CubeMetaDataKeys.LookupTables,
      JSON.stringify(Array.from(lookupTables))
    )
  );
  statements.push('END TRANSACTION;');
  return {
    buildStage: BuildStage.Dimensions,
    statements,
    indexColumns
  };
}

function setupMeasuresAndDataValues(
  buildId: string,
  dataset: Dataset,
  revision: Revision,
  dataValuesColumn: FactTableColumn,
  measureColumn: FactTableColumn,
  notesCodeColumn: FactTableColumn,
  coreCubeViewSelectBuilder: Map<Locale, string[]>,
  viewConfig: CubeViewBuilder[],
  columnNames: Map<Locale, Set<string>>,
  joinStatements: string[],
  orderByStatements: string[]
): TransactionBlock {
  let createMeasureTable = true;
  if (revision.tasks && revision.tasks.measure) {
    createMeasureTable = false;
  }

  if (createMeasureTable && dataset.measure.measureTable && dataset.measure.measureTable.length > 0) {
    return setupMeasureAndDataValuesWithLookup(
      buildId,
      dataset.measure.measureTable,
      dataValuesColumn,
      measureColumn,
      notesCodeColumn,
      coreCubeViewSelectBuilder,
      viewConfig,
      columnNames,
      joinStatements,
      orderByStatements
    );
  }

  return setupMeasureAndDataValuesNoLookup(
    buildId,
    coreCubeViewSelectBuilder,
    columnNames,
    viewConfig,
    measureColumn,
    dataValuesColumn,
    notesCodeColumn
  );
}

function createNotesTable(
  buildId: string,
  notesColumn: FactTableColumn,
  coreCubeViewSelectBuilder: Map<Locale, string[]>,
  columnNames: Map<Locale, Set<string>>,
  joinStatements: string[],
  viewConfig: CubeViewBuilder[]
): TransactionBlock {
  const statements: string[] = ['BEGIN TRANSACTION;'];
  logger.info('Creating notes table...');

  statements.push(
    pgformat(
      `CREATE TABLE %I.note_codes (code VARCHAR, language VARCHAR, tag VARCHAR, description VARCHAR, notes VARCHAR);`,
      buildId
    )
  );
  for (const locale of SUPPORTED_LOCALES) {
    for (const noteCode of NoteCodes) {
      statements.push(
        pgformat('INSERT INTO %I.note_codes (code, language, tag, description, notes) VALUES (%L);', buildId, [
          noteCode.code,
          locale.toLowerCase(),
          noteCode.tag,
          t(`note_codes.${noteCode.tag}`, { lng: locale }),
          null
        ])
      );
    }
  }
  logger.info('Creating notes table view...');
  // We perform join operations to this view as we want to turn a csv such as `a,r` in to `Average, Revised`.
  statements.push(
    pgformat(
      `CREATE TABLE %I.all_notes AS SELECT fact_table.%I as code, note_codes.language as language, string_agg(DISTINCT note_codes.description, ', ') as description
          FROM %I.fact_table JOIN %I.note_codes ON array_position(string_to_array(fact_table.%I, ','), note_codes.code) IS NOT NULL
          GROUP BY fact_table.%I, note_codes.language;`,
      buildId,
      notesColumn.columnName,
      buildId,
      buildId,
      notesColumn.columnName,
      notesColumn.columnName
    )
  );

  for (const locale of SUPPORTED_LOCALES) {
    const columnName = t('column_headers.notes', { lng: locale });
    columnNames.get(locale)?.add(columnName);
    coreCubeViewSelectBuilder.get(locale)?.push(pgformat('all_notes.description AS %I', columnName));
    for (const view of viewConfig) {
      if (view.config.note_descriptions) {
        view.columns.get(locale)?.add(pgformat('%I', columnName));
      }
    }
  }
  joinStatements.push(
    pgformat(
      `LEFT JOIN %I.all_notes on all_notes.code=fact_table.%I AND all_notes.language=#LANG#`,
      buildId,
      notesColumn.columnName
    )
  );
  statements.push(
    pgformat(
      `INSERT INTO %I.metadata VALUES ('note_codes', (SELECT ARRAY_TO_STRING(ARRAY(SELECT DISTINCT unnest(string_to_array(%I, ',')) from %I.%I WHERE %I IS NOT NULL), ',') AS note_codes));`,
      buildId,
      notesColumn.columnName,
      buildId,
      FACT_TABLE_NAME,
      notesColumn.columnName
    )
  );
  statements.push('END TRANSACTION;');

  return { buildStage: BuildStage.NoteCodes, statements };
}

function createViewsFromConfig(
  buildId: string,
  baseViewName: string,
  locale: Locale,
  viewConfig: CubeViewBuilder[],
  factTable: FactTableColumn[]
): string[] {
  const statements: string[] = [];
  const lang = locale.toLowerCase().split('-')[0];
  for (const view of viewConfig) {
    const viewName = `${view.name}_${lang}`;
    let cols: string[] = [];
    if (Array.from(view.columns.get(locale)?.values() || []).length > 0) {
      cols = Array.from(view.columns.get(locale)!.values());
    } else {
      cols = factTable.map((col) => pgformat('%I', col.columnName)) || ['*'];
    }
    const SQL = pgformat('SELECT %s FROM %I.%I', cols.join(', '), buildId, baseViewName);
    statements.push(pgformat('DELETE FROM %I.metadata WHERE key = %L;', buildId, viewName));
    statements.push(pgformat('INSERT INTO %I.metadata VALUES (%L, %L);', buildId, viewName, SQL));
    statements.push(pgformat('DELETE FROM %I.metadata WHERE key = %L;', buildId, `${viewName}_columns`));
    statements.push(
      pgformat('INSERT INTO %I.metadata VALUES (%L, %L);', buildId, `${viewName}_columns`, JSON.stringify(cols))
    );
    statements.push(pgformat('DROP VIEW IF EXISTS %I.%I;', buildId, viewName));
    statements.push(pgformat('CREATE VIEW %I.%I AS %s;', buildId, viewName, SQL));
  }
  return statements;
}

function createValidationCube(
<<<<<<< HEAD
  buildId: string,
  dataset: Dataset,
  endRevision: Revision,
  factTableInfo: FactTableInfo,
  coreCubeViewSelectBuilder: Map<Locale, string[]>
=======
  buildId: string,
  endRevision: Revision,
  previousRevisionID: string | undefined,
  factTableInfo: FactTableInfo,
  coreCubeViewSelectBuilder: Map<Locale, string[]>
): { transactionBlocks: TransactionBlock[]; coreViewSQLMap: Map<Locale, string> } {
  const transactionBlocks: TransactionBlock[] = [];
  const coreViewSQLMap: Map<Locale, string> = new Map();

  const columnNames = new Map<Locale, Set<string>>();
  SUPPORTED_LOCALES.map((locale) => {
    columnNames.set(locale, new Set<string>());
  });

  transactionBlocks.push(
    loadFactTableFromPreviousRevision(
      endRevision,
      previousRevisionID,
      buildId,
      factTableInfo.factTableDef,
      factTableInfo.dataValuesColumn!,
      factTableInfo.notesCodeColumn!,
      factTableInfo.factIdentifiers,
      factTableInfo.compositeKey
    )
  );

  // Create core view block
  const viewBuilderStage: TransactionBlock = {
    buildStage: BuildStage.CoreView,
    statements: []
  };
  viewBuilderStage.statements.push('BEGIN TRANSACTION;');
  for (const locale of SUPPORTED_LOCALES) {
    const lang = locale.toLowerCase().split('-')[0];
    const coreViewName = `${CORE_VIEW_NAME}_${lang}`;
    coreCubeViewSelectBuilder.get(locale)?.push('*');
    const coreCubeViewSQL = createCoreCubeViewSQL(buildId, coreCubeViewSelectBuilder, locale, [], []);
    coreViewSQLMap.set(locale, coreCubeViewSQL);
    viewBuilderStage.statements.push(pgformat('CREATE VIEW %I.%I AS %s;', buildId, coreViewName, coreCubeViewSQL));
    viewBuilderStage.statements.push(
      pgformat(`INSERT INTO %I.metadata VALUES (%L, %L);`, buildId, coreViewName, coreCubeViewSQL)
    );
  }
  viewBuilderStage.statements.push(
    pgformat(
      'UPDATE %I.metadata SET value = %L WHERE key = %L;',
      buildId,
      CubeMetaDataKeys.BuildStatus,
      CubeBuildStatus.Materializing
    )
  );
  viewBuilderStage.statements.push('END TRANSACTION;');
  transactionBlocks.push(viewBuilderStage);

  return { transactionBlocks, coreViewSQLMap };
}

function createFullCubeFromPreviousRevision(
  buildId: string,
  dataset: Dataset,
  endRevision: Revision,
  previousRevisionID: string | undefined,
  factTableInfo: FactTableInfo,
  coreCubeViewSelectBuilder: Map<Locale, string[]>,
  viewConfig: CubeViewBuilder[]
>>>>>>> 77a58d25
): { transactionBlocks: TransactionBlock[]; coreViewSQLMap: Map<Locale, string> } {
  const transactionBlocks: TransactionBlock[] = [];
  const coreViewSQLMap: Map<Locale, string> = new Map();

  const columnNames = new Map<Locale, Set<string>>();
  SUPPORTED_LOCALES.map((locale) => {
    columnNames.set(locale, new Set<string>());
  });

  transactionBlocks.push(
<<<<<<< HEAD
    loadAllFactTables(
      dataset,
      endRevision,
      buildId,
      factTableInfo.factTableDef,
      factTableInfo.dataValuesColumn!,
      factTableInfo.notesCodeColumn!,
      factTableInfo.factIdentifiers,
      factTableInfo.compositeKey
    )
  );

  // Create core view block
  const viewBuilderStage: TransactionBlock = {
    buildStage: BuildStage.CoreView,
    statements: []
  };
  viewBuilderStage.statements.push('BEGIN TRANSACTION;');
  for (const locale of SUPPORTED_LOCALES) {
    const lang = locale.toLowerCase().split('-')[0];
    const coreViewName = `${CORE_VIEW_NAME}_${lang}`;
    coreCubeViewSelectBuilder.get(locale)?.push('*');
    const coreCubeViewSQL = createCoreCubeViewSQL(buildId, coreCubeViewSelectBuilder, locale, [], []);
    coreViewSQLMap.set(locale, coreCubeViewSQL);
    viewBuilderStage.statements.push(pgformat('CREATE VIEW %I.%I AS %s;', buildId, coreViewName, coreCubeViewSQL));
    viewBuilderStage.statements.push(
      pgformat(`INSERT INTO %I.metadata VALUES (%L, %L);`, buildId, coreViewName, coreCubeViewSQL)
    );
  }
  viewBuilderStage.statements.push(
    pgformat(
      'UPDATE %I.metadata SET value = %L WHERE key = %L;',
      buildId,
      CubeMetaDataKeys.BuildStatus,
      CubeBuildStatus.Materializing
    )
  );
  viewBuilderStage.statements.push('END TRANSACTION;');
  transactionBlocks.push(viewBuilderStage);

  return { transactionBlocks, coreViewSQLMap };
}

function createFullCubeWithFactTableLoop(
  buildId: string,
  dataset: Dataset,
  endRevision: Revision,
  previousRevision: Revision | undefined,
  factTableInfo: FactTableInfo,
  coreCubeViewSelectBuilder: Map<Locale, string[]>,
  viewConfig: CubeViewBuilder[]
): { transactionBlocks: TransactionBlock[]; coreViewSQLMap: Map<Locale, string> } {
  const transactionBlocks: TransactionBlock[] = [];
  const coreViewSQLMap: Map<Locale, string> = new Map();

  const columnNames = new Map<Locale, Set<string>>();
  SUPPORTED_LOCALES.map((locale) => {
    columnNames.set(locale, new Set<string>());
  });

  transactionBlocks.push(
    loadFactTableFromPreviousRevision(
      endRevision,
      previousRevision,
=======
    loadFactTableFromPreviousRevision(
      endRevision,
      previousRevisionID,
>>>>>>> 77a58d25
      buildId,
      factTableInfo.factTableDef,
      factTableInfo.dataValuesColumn!,
      factTableInfo.notesCodeColumn!,
      factTableInfo.factIdentifiers,
      factTableInfo.compositeKey
    )
  );

  const joinStatements: string[] = [];
  const orderByStatements: string[] = [];

  transactionBlocks.push(
    setupMeasuresAndDataValues(
      buildId,
      dataset,
      endRevision,
      factTableInfo.dataValuesColumn!,
      factTableInfo.measureColumn!,
      factTableInfo.notesCodeColumn!,
      coreCubeViewSelectBuilder,
      viewConfig,
      columnNames,
      joinStatements,
      orderByStatements
    )
  );

  transactionBlocks.push(
    setupDimensions(
      buildId,
      dataset,
      endRevision,
      coreCubeViewSelectBuilder,
      viewConfig,
      columnNames,
      joinStatements,
      orderByStatements
    )
  );

  transactionBlocks.push(
    createNotesTable(
      buildId,
      factTableInfo.notesCodeColumn!,
      coreCubeViewSelectBuilder,
      columnNames,
      joinStatements,
      viewConfig
    )
  );

  const viewBuildStatements: string[] = ['BEGIN TRANSACTION;'];
  for (const locale of SUPPORTED_LOCALES) {
    if (coreCubeViewSelectBuilder.get(locale)?.length === 0) {
      coreCubeViewSelectBuilder.get(locale)?.push('*');
    }
    const lang = locale.toLowerCase().split('-')[0];

    const coreViewName = `${CORE_VIEW_NAME}_${lang}`;

    const coreCubeViewSQL = createCoreCubeViewSQL(
      buildId,
      coreCubeViewSelectBuilder,
      locale,
      joinStatements,
      orderByStatements
    );
    coreViewSQLMap.set(
      locale,
      createCoreCubeViewSQL(endRevision.id, coreCubeViewSelectBuilder, locale, joinStatements, orderByStatements)
    );

    logger.trace(`core cube view SQL: ${coreCubeViewSQL}`);
    viewBuildStatements.push(pgformat('CREATE VIEW %I.%I AS %s;', buildId, coreViewName, coreCubeViewSQL));
    viewBuildStatements.push(
      pgformat(`INSERT INTO %I.metadata VALUES (%L, %L);`, buildId, coreViewName, coreCubeViewSQL)
    );

    viewBuildStatements.push(
      pgformat(
        `INSERT INTO %I.metadata VALUES (%L, %L);`,
        buildId,
        `${CORE_VIEW_NAME}_columns_${lang}`,
        JSON.stringify(Array.from(columnNames.get(locale)?.values() || []))
      )
    );

    viewBuildStatements.push(...createViewsFromConfig(buildId, coreViewName, locale, viewConfig, dataset.factTable!));
  }
  viewBuildStatements.push(
    pgformat(
      'UPDATE %I.metadata SET value = %L WHERE key = %L;',
      buildId,
      CubeMetaDataKeys.BuildStatus,
      CubeBuildStatus.Materializing
    )
  );
  viewBuildStatements.push('END TRANSACTION;');
  transactionBlocks.push({ buildStage: BuildStage.CoreView, statements: viewBuildStatements });

  return { transactionBlocks, coreViewSQLMap };
}<|MERGE_RESOLUTION|>--- conflicted
+++ resolved
@@ -11,10 +11,6 @@
 import { performanceReporting } from '../utils/performance-reporting';
 import { format as pgformat } from '@scaleleap/pg-format/lib/pg-format';
 import { dbManager } from '../db/database-manager';
-<<<<<<< HEAD
-import { CubeViewConfig } from '../interfaces/cube-view-config';
-=======
->>>>>>> 77a58d25
 import { DataTable } from '../entities/dataset/data-table';
 import { DataTableAction } from '../enums/data-table-action';
 import { DataTableDescription } from '../entities/dataset/data-table-description';
@@ -26,11 +22,6 @@
 import { DatasetRepository } from '../repositories/dataset';
 import cubeConfig from '../config/cube-view.json';
 import { CubeBuildStatus } from '../enums/cube-build-status';
-<<<<<<< HEAD
-import { BuildLog } from '../entities/dataset/build-log';
-import { CubeBuildType } from '../enums/cube-build-type';
-import { appConfig } from '../config';
-=======
 import { CubeBuildType } from '../enums/cube-build-type';
 import { appConfig } from '../config';
 import { CubeViewBuilder } from '../interfaces/cube-view-builder';
@@ -43,7 +34,6 @@
 import { NoteCode, NoteCodes } from '../enums/note-code';
 import { UniqueMeasureDetails } from '../interfaces/unique-measure-details';
 import { MeasureFormat } from '../interfaces/measure-format';
->>>>>>> 77a58d25
 
 const config = appConfig();
 export const FACT_TABLE_NAME = 'fact_table';
@@ -76,15 +66,8 @@
     logger.error('Unable to find buildRevision in dataset.');
     throw new CubeValidationException('Failed to find buildRevision in dataset.');
   }
-<<<<<<< HEAD
-  let previousRevision: Revision | undefined;
-  if (buildRevision.revisionIndex > 1) {
-    previousRevision = dataset.revisions.find((rev) => rev.revisionIndex == buildRevision.revisionIndex - 1);
-  }
-=======
 
   const previousRevisionId = buildRevision.previousRevisionId;
->>>>>>> 77a58d25
 
   const cubeBuildConfig = cubeConfig.map((config) => {
     const columns = new Map<Locale, Set<string>>();
@@ -102,9 +85,6 @@
   });
   logger.debug(`Build type = ${buildType}`);
 
-<<<<<<< HEAD
-  const build = await BuildLog.startBuild(buildRevision, buildType, buildId);
-=======
   let build: BuildLog;
   try {
     build = await BuildLog.startBuild(buildRevision, buildType, buildId);
@@ -112,7 +92,6 @@
     logger.error(err, 'Failed to create build log entry');
     throw err;
   }
->>>>>>> 77a58d25
 
   const createBuildSchemaRunner = dbManager.getCubeDataSource().createQueryRunner();
   try {
@@ -122,11 +101,7 @@
     logger.error(error, 'Something went wrong trying to create the cube schema');
     throw error;
   } finally {
-<<<<<<< HEAD
-    createBuildSchemaRunner.release();
-=======
     void createBuildSchemaRunner.release();
->>>>>>> 77a58d25
   }
 
   let cubeBuild: CubeBuilder;
@@ -135,11 +110,7 @@
       build,
       dataset,
       buildRevision,
-<<<<<<< HEAD
-      previousRevision,
-=======
       previousRevisionId,
->>>>>>> 77a58d25
       buildType,
       cubeBuildConfig
     );
@@ -159,7 +130,13 @@
     throw err;
   }
 
-<<<<<<< HEAD
+  if (buildType === CubeBuildType.ValidationCube) {
+    build.status = CubeBuildStatus.Completed;
+    build.completedAt = new Date();
+    await build.save();
+    return;
+  }
+
   build.status = CubeBuildStatus.SchemaRename;
   await build.save();
   const createRenameSchemaRunner = dbManager.getCubeDataSource().createQueryRunner();
@@ -184,39 +161,6 @@
     createRenameSchemaRunner.release();
   }
 
-=======
-  if (buildType === CubeBuildType.ValidationCube) {
-    build.status = CubeBuildStatus.Completed;
-    build.completedAt = new Date();
-    await build.save();
-    return;
-  }
-
-  build.status = CubeBuildStatus.SchemaRename;
-  await build.save();
-  const createRenameSchemaRunner = dbManager.getCubeDataSource().createQueryRunner();
-  const renameStatements = [
-    'BEGIN TRANSACTION;',
-    pgformat('DROP SCHEMA IF EXISTS %I CASCADE;', buildRevision.id),
-    pgformat('ALTER SCHEMA %I RENAME TO %I;', build.id, buildRevision.id),
-    'END TRANSACTION;'
-  ];
-  try {
-    logger.debug(`Renaming ${build.id} to cube rev ${buildRevision.id}`);
-    await createRenameSchemaRunner.query(renameStatements.join('\n'));
-  } catch (err) {
-    build.status = CubeBuildStatus.Failed;
-    build.buildScript = [build.buildScript, ...renameStatements].join('\n');
-    build.errors = JSON.stringify(err);
-    build.completedAt = new Date();
-    await build.save();
-    logger.error(err, 'Failed to create cube in Postgres');
-    throw err;
-  } finally {
-    createRenameSchemaRunner.release();
-  }
-
->>>>>>> 77a58d25
   build.status = CubeBuildStatus.Materializing;
   await build.save();
   // don't wait for this, can happen in the background so we can send the response earlier
@@ -229,11 +173,7 @@
   build: BuildLog,
   dataset: Dataset,
   buildRevision: Revision,
-<<<<<<< HEAD
-  previousRevision: Revision | undefined,
-=======
   previousRevisionID: string | undefined,
->>>>>>> 77a58d25
   buildType: CubeBuildType,
   viewConfig: CubeViewBuilder[]
 ): Promise<CubeBuilder> {
@@ -274,17 +214,6 @@
 
   if (!factTableInfo.dataValuesColumn && !factTableInfo.notesCodeColumn) {
     buildType = CubeBuildType.BaseCube;
-<<<<<<< HEAD
-    // await build.setType(CubeBuildType.BaseCube).save();
-  }
-
-  if (buildType === CubeBuildType.FullCube) {
-    const { transactionBlocks, coreViewSQLMap } = createFullCubeWithFactTableLoop(
-      build.id,
-      dataset,
-      buildRevision,
-      previousRevision,
-=======
     build.type = CubeBuildType.BaseCube;
     await build.save();
   }
@@ -295,7 +224,6 @@
       dataset,
       buildRevision,
       previousRevisionID,
->>>>>>> 77a58d25
       factTableInfo,
       coreCubeViewSelectBuilder,
       viewConfig
@@ -305,13 +233,8 @@
   } else if (buildType === CubeBuildType.ValidationCube) {
     const { transactionBlocks, coreViewSQLMap } = createValidationCube(
       build.id,
-<<<<<<< HEAD
-      dataset,
-      buildRevision,
-=======
       buildRevision,
       previousRevisionID,
->>>>>>> 77a58d25
       factTableInfo,
       coreCubeViewSelectBuilder
     );
@@ -385,7 +308,6 @@
     } finally {
       void cubeDB.release();
     }
-<<<<<<< HEAD
   }
 
   build.status = CubeBuildStatus.Materializing;
@@ -488,14 +410,23 @@
     build.completedAt = new Date();
     build.errors = JSON.stringify(error);
     build.buildScript = fullBuildScriptArr.join('\n');
-    void build.save();
+    try {
+      await build.save();
+    } catch (err) {
+      logger.error(err, 'Unable to save build log on materialization failure');
+    }
   } finally {
     void cubeDB.release();
   }
   build.status = CubeBuildStatus.Completed;
   build.completedAt = new Date();
   build.buildScript = fullBuildScriptArr.join('\n');
-  void build.save();
+  try {
+    await build.save();
+  } catch (err) {
+    logger.error(err, 'Unable to save build log on materialization completion');
+  }
+
   performanceReporting(Math.round(performance.now() - viewCreation), 3000, 'Setting up the materialized views');
 }
 
@@ -506,116 +437,6 @@
 +-----------------------------------------------------------+
  */
 
-interface CubeBuilder {
-  buildStatus: CubeBuildStatus;
-  transactionBlocks: TransactionBlock[];
-  coreViewSQL: Map<Locale, string>;
-}
-
-interface TransactionBlock {
-  buildStage: BuildStage;
-  statements: string[];
-  indexColumns?: Map<Locale, string[]>;
-}
-
-interface CubeViewBuilder {
-  name: string;
-  config: CubeViewConfig;
-  columns: Map<Locale, Set<string>>;
-}
-
-interface FactTableInfo {
-  factTableCreationQuery: string;
-  measureColumn?: FactTableColumn;
-  notesCodeColumn?: FactTableColumn;
-  dataValuesColumn?: FactTableColumn;
-  factTableDef: string[];
-  factIdentifiers: FactTableColumn[];
-  compositeKey: string[];
-}
-
-interface UniqueMeasureDetails {
-  reference: string;
-  format: string;
-  sort_order: number | null;
-  decimals: number | null;
-}
-
-interface MeasureFormat {
-  name: string;
-  method: string;
-}
-
-interface NoteCodeItem {
-  code: string;
-  tag: string;
-}
-
-enum BuildStage {
-  BaseTables = 'Base Tables',
-  FactTable = 'Fact Table',
-  Measure = 'Measure',
-  Dimensions = 'Dimensions',
-  NoteCodes = 'Note Codes',
-  CoreView = 'Core View',
-  PostBuildMetadata = 'PostBuild Metadata',
-  ViewMaterialisation = 'View Materialisation'
-}
-
-enum CubeMetaDataKeys {
-  BuildStatus = 'build_status',
-  Revision = 'revision_id',
-  Build = 'build_id',
-  BuildStart = 'build_start',
-  BuildFinished = 'build_finished',
-  StartDate = 'start_date',
-  EndDate = 'end_date',
-  NoteCodes = 'note_codes',
-  LookupTables = 'lookup_tables',
-  BuildScript = 'build_script',
-  BuildResults = 'build_results'
-}
-
-enum NoteCode {
-  Average = 'a',
-  BreakInSeries = 'b',
-  Confidential = 'c',
-  Estimated = 'e',
-  Forecast = 'f',
-  LowFigure = 'k',
-  LowReliability = 'u',
-  MissingData = 'x',
-  NotApplicable = 'z',
-  NotRecorded = 'w',
-  NotStatisticallySignificant = 'ns',
-  Provisional = 'p',
-  Revised = 'r',
-  StatisticallySignificantL1 = 's',
-  StatisticallySignificantL2 = 'ss',
-  StatisticallySignificantL3 = 'sss',
-  Total = 't'
-}
-
-export const NoteCodes: NoteCodeItem[] = [
-  { code: NoteCode.Average, tag: 'average' },
-  { code: NoteCode.BreakInSeries, tag: 'break_in_series' },
-  { code: NoteCode.Confidential, tag: 'confidential' },
-  { code: NoteCode.Estimated, tag: 'estimated' },
-  { code: NoteCode.Forecast, tag: 'forecast' },
-  { code: NoteCode.LowFigure, tag: 'low_figure' },
-  { code: NoteCode.NotStatisticallySignificant, tag: 'not_statistically_significant' },
-  { code: NoteCode.Provisional, tag: 'provisional' },
-  { code: NoteCode.Revised, tag: 'revised' },
-  { code: NoteCode.StatisticallySignificantL1, tag: 'statistically_significant_at_level_1' },
-  { code: NoteCode.StatisticallySignificantL2, tag: 'statistically_significant_at_level_2' },
-  { code: NoteCode.StatisticallySignificantL3, tag: 'statistically_significant_at_level_3' },
-  { code: NoteCode.Total, tag: 'total' },
-  { code: NoteCode.LowReliability, tag: 'low_reliability' },
-  { code: NoteCode.NotRecorded, tag: 'not_recorded' },
-  { code: NoteCode.MissingData, tag: 'missing_data' },
-  { code: NoteCode.NotApplicable, tag: 'not_applicable' }
-];
-
 export const makeCubeSafeString = (str: string): string => {
   return str
     .toLowerCase()
@@ -623,7 +444,7 @@
     .replace(/[^a-zA-Z_]/g, '');
 };
 
-export async function setupCubeBuilder(dataset: Dataset, buildId: string): Promise<FactTableInfo> {
+export function setupCubeBuilder(dataset: Dataset, buildId: string): FactTableInfo {
   if (!dataset.factTable) {
     throw new Error(`Unable to find fact table for dataset ${dataset.id}`);
   }
@@ -790,127 +611,8 @@
     viewBuilderStage.statements.push(pgformat('CREATE VIEW %I.%I AS %s;', buildId, coreViewName, coreCubeViewSQL));
     viewBuilderStage.statements.push(
       pgformat(`INSERT INTO %I.metadata VALUES (%L, %L);`, buildId, coreViewName, coreCubeViewSQL)
-=======
-  }
-
-  build.status = CubeBuildStatus.Materializing;
-  build.buildScript = fullBuildScript.join('\n');
-  await build.save();
-
-  const end = performance.now();
-  const functionTime = Math.round(end - functionStart);
-  const buildTime = Math.round(end - buildStart);
-  performanceReporting(buildTime, 5000, 'Cube build process');
-  performanceReporting(functionTime, 5000, 'Cube build function in total');
-  return cubeBuilder;
-}
-
-async function createMaterialisedView(
-  revisionId: string,
-  dataset: Dataset,
-  build: BuildLog,
-  cubeBuilder: CubeBuilder,
-  viewConfig: CubeViewBuilder[]
-): Promise<void> {
-  logger.info(`Creating default views...`);
-  const viewCreation = performance.now();
-
-  const statements: string[] = ['START TRANSACTION;'];
-
-  // Build the default views
-  for (const locale of SUPPORTED_LOCALES) {
-    const lang = locale.toLowerCase().split('-')[0];
-    const materializedViewName = `${CORE_VIEW_NAME}_mat_${lang}`;
-    const originalCoreViewSQL =
-      cubeBuilder.coreViewSQL.get(locale) || pgformat('SELECT * FROM %I.%I;', revisionId, FACT_TABLE_NAME);
-    statements.push(
-      pgformat(
-        'CREATE MATERIALIZED VIEW %I.%I AS %s;',
-        revisionId,
-        materializedViewName,
-        originalCoreViewSQL.replaceAll(build.id, revisionId)
-      )
-    );
-    statements.push(...createViewsFromConfig(revisionId, materializedViewName, locale, viewConfig, dataset.factTable!));
-    statements.push(pgformat('DROP VIEW %I.%I;', revisionId, `${CORE_VIEW_NAME}_${lang}`));
-    statements.push(
-      pgformat(
-        `UPDATE %I.metadata SET value = %L WHERE key = %L;`,
-        revisionId,
-        CubeBuildStatus.Completed,
-        CubeMetaDataKeys.BuildStatus
-      )
->>>>>>> 77a58d25
-    );
-    statements.push(
-      pgformat(
-        `INSERT INTO %I.metadata VALUES(%L, %L);`,
-        revisionId,
-        CubeMetaDataKeys.BuildFinished,
-        new Date().toISOString()
-      )
-    );
-    const indexCols: string[] = [];
-    for (const blk of cubeBuilder.transactionBlocks) {
-      if (blk.indexColumns && blk.indexColumns.get(locale)) {
-        indexCols.push(...blk.indexColumns.get(locale)!);
-      }
-    }
-    for (const col of indexCols) {
-      statements.push(pgformat('CREATE INDEX ON %I.%I (%I);', revisionId, materializedViewName, col));
-    }
-  }
-  statements.push('END TRANSACTION;');
-
-  const fullBuildScriptArr: string[] = [];
-  for (const blk of cubeBuilder.transactionBlocks) {
-    fullBuildScriptArr.push(...blk.statements);
-  }
-  const buildStatements = statements.join('\n').replaceAll(build.id, revisionId);
-
-  const cubeDB = dbManager.getCubeDataSource().createQueryRunner();
-  try {
-    logger.trace(`Running query:\n\n${buildStatements}\n\n`);
-    await cubeDB.query(buildStatements);
-  } catch (error) {
-    try {
-      const errorStatements = [
-        pgformat(
-          'UPDATE %I.metadata SET value = %L WHERE key = %L;',
-          revisionId,
-          CubeBuildStatus.Failed,
-          CubeMetaDataKeys.BuildStatus
-        ),
-        pgformat('UPDATE %I.metadata SET value = %L WHERE key = %L;', revisionId, error, CubeMetaDataKeys.BuildResults)
-      ];
-      fullBuildScriptArr.push(...errorStatements);
-      await cubeDB.query(errorStatements.join('\n'));
-    } catch (err) {
-      logger.error(err, 'Apparently cube no longer exists');
-    }
-    performanceReporting(Math.round(performance.now() - viewCreation), 3000, 'Setting up the materialized views');
-    logger.error(error, 'Something went wrong trying to create the materialized views in the cube.');
-    build.status = CubeBuildStatus.Failed;
-    build.completedAt = new Date();
-    build.errors = JSON.stringify(error);
-    build.buildScript = fullBuildScriptArr.join('\n');
-    try {
-      await build.save();
-    } catch (err) {
-      logger.error(err, 'Unable to save build log on materialization failure');
-    }
-  } finally {
-    void cubeDB.release();
-  }
-  build.status = CubeBuildStatus.Completed;
-  build.completedAt = new Date();
-  build.buildScript = fullBuildScriptArr.join('\n');
-  try {
-    await build.save();
-  } catch (err) {
-    logger.error(err, 'Unable to save build log on materialization completion');
-  }
-<<<<<<< HEAD
+    );
+  }
   viewBuilderStage.statements.push(
     pgformat(
       'UPDATE %I.metadata SET value = %L WHERE key = %L;',
@@ -922,206 +624,6 @@
   viewBuilderStage.statements.push('END TRANSACTION;');
   transactionBlocks.push(viewBuilderStage);
 
-=======
-
-  performanceReporting(Math.round(performance.now() - viewCreation), 3000, 'Setting up the materialized views');
-}
-
-/*
-+-----------------------------------------------------------+
-|  Everything below this point is internal to cube builder  |
-|  and is used to build the cubes                           |
-+-----------------------------------------------------------+
- */
-
-export const makeCubeSafeString = (str: string): string => {
-  return str
-    .toLowerCase()
-    .replace(/[ ]/g, '_')
-    .replace(/[^a-zA-Z_]/g, '');
-};
-
-export function setupCubeBuilder(dataset: Dataset, buildId: string): FactTableInfo {
-  if (!dataset.factTable) {
-    throw new Error(`Unable to find fact table for dataset ${dataset.id}`);
-  }
-
-  const notesCodeColumn = dataset.factTable?.find((field) => field.columnType === FactTableColumnType.NoteCodes);
-  const dataValuesColumn = dataset.factTable?.find((field) => field.columnType === FactTableColumnType.DataValues);
-  const measureColumn = dataset.factTable?.find((field) => field.columnType === FactTableColumnType.Measure);
-
-  const factTable = dataset.factTable.sort((colA, colB) => colA.columnIndex - colB.columnIndex);
-  const compositeKey: string[] = [];
-  const factIdentifiers: FactTableColumn[] = [];
-  const factTableDef: string[] = [];
-
-  const factTableCreationDef = factTable
-    .sort((col1, col2) => col1.columnIndex - col2.columnIndex)
-    .map((field) => {
-      switch (field.columnType) {
-        case FactTableColumnType.Measure:
-        // eslint-disable-next-line no-fallthrough
-        case FactTableColumnType.Dimension:
-        case FactTableColumnType.Time:
-          compositeKey.push(field.columnName);
-          factIdentifiers.push(field);
-          break;
-      }
-      factTableDef.push(field.columnName);
-      return pgformat(
-        '%I %s',
-        field.columnName,
-        field.columnDatatype === 'DOUBLE' ? 'DOUBLE PRECISION' : field.columnDatatype
-      );
-    });
-  const factTableCreationQuery = pgformat(
-    `CREATE TABLE %I.%I (%s);`,
-    buildId,
-    FACT_TABLE_NAME,
-    factTableCreationDef.join(', ')
-  );
-
-  return {
-    factTableCreationQuery,
-    measureColumn,
-    notesCodeColumn,
-    dataValuesColumn,
-    factTableDef,
-    factIdentifiers,
-    compositeKey
-  };
-}
-
-function createCubeBaseTables(revisionId: string, buildId: string, factTableQuery: string): TransactionBlock {
-  const statements: string[] = ['BEGIN TRANSACTION;', factTableQuery];
-  statements.push(pgformat(`CREATE TABLE IF NOT EXISTS %I.metadata (key VARCHAR, value VARCHAR);`, buildId));
-  statements.push(pgformat('INSERT INTO %I.metadata VALUES (%L, %L);', buildId, CubeMetaDataKeys.Revision, revisionId));
-  statements.push(pgformat('INSERT INTO %I.metadata VALUES (%L, %L);', buildId, CubeMetaDataKeys.Build, buildId));
-  statements.push(
-    pgformat('INSERT INTO %I.metadata VALUES (%L, %L);', buildId, CubeMetaDataKeys.BuildStart, new Date().toISOString())
-  );
-  statements.push(
-    pgformat(
-      'INSERT INTO %I.metadata VALUES (%L, %L);',
-      buildId,
-      CubeMetaDataKeys.BuildStatus,
-      CubeBuildStatus.Building
-    )
-  );
-  statements.push(
-    pgformat(
-      `
-      CREATE TABLE %I.%I (
-        reference VARCHAR,
-        language VARCHAR,
-        fact_table_column VARCHAR,
-        dimension_name VARCHAR,
-        description VARCHAR,
-        hierarchy VARCHAR,
-        PRIMARY KEY (reference, language, fact_table_column)
-      );
-    `,
-      buildId,
-      'filter_table'
-    )
-  );
-  statements.push(
-    pgformat('INSERT INTO %I.metadata VALUES (%L, %L);', buildId, CubeMetaDataKeys.BuildScript, statements.join('\n'))
-  );
-  statements.push('END TRANSACTION;');
-  return {
-    buildStage: BuildStage.BaseTables,
-    statements
-  };
-}
-
-export const loadTableDataIntoFactTableFromPostgresStatement = (
-  buildId: string,
-  factTableDef: string[],
-  factTableName: string,
-  dataTableId: string
-): string => {
-  return pgformat(
-    'INSERT INTO %I.%I SELECT %I FROM %I.%I;',
-    buildId,
-    factTableName,
-    factTableDef,
-    'data_tables',
-    dataTableId
-  );
-};
-
-function createCoreCubeViewSQL(
-  buildId: string,
-  coreCubeViewSelectBuilder: Map<Locale, string[]>,
-  locale: Locale,
-  joinStatements: string[],
-  orderByStatements: string[]
-): string {
-  return pgformat(
-    'SELECT %s FROM %I.%I %s %s',
-    coreCubeViewSelectBuilder.get(locale)?.join(',\n'),
-    buildId,
-    FACT_TABLE_NAME,
-    joinStatements.join('\n').replace(/#LANG#/g, pgformat('%L', locale.toLowerCase())),
-    orderByStatements.length > 0 ? `ORDER BY ${orderByStatements.join(', ')}` : ''
-  );
-}
-
-function createCubeNoSources(
-  buildId: string,
-  endRevision: Revision,
-  factTableInfo: FactTableInfo,
-  coreCubeViewSelectBuilder: Map<Locale, string[]>
-): { transactionBlocks: TransactionBlock[]; coreViewSQL: Map<Locale, string> } {
-  const transactionBlocks: TransactionBlock[] = [];
-  const coreViewSQL = new Map<Locale, string>();
-  // Create Fact Table Block
-  const factTableBuildStage: TransactionBlock = {
-    buildStage: BuildStage.FactTable,
-    statements: []
-  };
-  factTableBuildStage.statements.push('BEGIN TRANSACTION;');
-  factTableBuildStage.statements.push(
-    loadTableDataIntoFactTableFromPostgresStatement(
-      buildId,
-      factTableInfo.factTableDef,
-      FACT_TABLE_NAME,
-      endRevision.dataTableId!
-    )
-  );
-  factTableBuildStage.statements.push('END TRANSACTION;');
-  transactionBlocks.push(factTableBuildStage);
-
-  // Create core view block
-  const viewBuilderStage: TransactionBlock = {
-    buildStage: BuildStage.CoreView,
-    statements: []
-  };
-  viewBuilderStage.statements.push('BEGIN TRANSACTION;');
-  for (const locale of SUPPORTED_LOCALES) {
-    const lang = locale.toLowerCase().split('-')[0];
-    const coreViewName = `${CORE_VIEW_NAME}_${lang}`;
-    coreCubeViewSelectBuilder.get(locale)?.push('*');
-    const coreCubeViewSQL = createCoreCubeViewSQL(buildId, coreCubeViewSelectBuilder, locale, [], []);
-    coreViewSQL.set(locale, createCoreCubeViewSQL(endRevision.id, coreCubeViewSelectBuilder, locale, [], []));
-    viewBuilderStage.statements.push(pgformat('CREATE VIEW %I.%I AS %s;', buildId, coreViewName, coreCubeViewSQL));
-    viewBuilderStage.statements.push(
-      pgformat(`INSERT INTO %I.metadata VALUES (%L, %L);`, buildId, coreViewName, coreCubeViewSQL)
-    );
-  }
-  viewBuilderStage.statements.push(
-    pgformat(
-      'UPDATE %I.metadata SET value = %L WHERE key = %L;',
-      buildId,
-      CubeMetaDataKeys.BuildStatus,
-      CubeBuildStatus.Materializing
-    )
-  );
-  viewBuilderStage.statements.push('END TRANSACTION;');
-  transactionBlocks.push(viewBuilderStage);
-
->>>>>>> 77a58d25
   return { transactionBlocks, coreViewSQL };
 }
 
@@ -1130,11 +632,7 @@
 }
 
 function dropUpdateTable(buildId: string, updateTableName: string): string {
-<<<<<<< HEAD
-  return pgformat('DROP TABLE %I', buildId, updateTableName);
-=======
   return pgformat('DROP TABLE %I.%I;', buildId, updateTableName);
->>>>>>> 77a58d25
 }
 
 function stripExistingCodes(
@@ -1155,16 +653,7 @@
 }
 
 function createUpdateTable(buildId: string, tempTableName: string, dataTable: DataTable): string {
-<<<<<<< HEAD
-  return pgformat(
-    'CREATE TEMPORARY TABLE %I.%I AS SELECT * FROM data_tables.%I;',
-    buildId,
-    tempTableName,
-    dataTable.id
-  );
-=======
   return pgformat('CREATE TABLE %I.%I AS SELECT * FROM data_tables.%I;', buildId, tempTableName, dataTable.id);
->>>>>>> 77a58d25
 }
 
 function finaliseValues(
@@ -1177,11 +666,7 @@
   const statements: string[] = [];
   statements.push(
     pgformat(
-<<<<<<< HEAD
-      `UPDATE %I.%I SET %I = %I.%I, %I = array_to_string(array_append(string_to_array(lower(%I.%I), ','), '!'), ',') FROM %I WHERE %s AND string_to_array(lower(%I.%I), ',') && string_to_array('p,f', ',');`,
-=======
       `UPDATE %I.%I SET %I = %I.%I, %I = array_to_string(array_append(string_to_array(lower(%I.%I), ','), '!'), ',') FROM %I.%I WHERE %s AND string_to_array(lower(%I.%I), ',') && string_to_array('p,f', ',');`,
->>>>>>> 77a58d25
       buildId,
       FACT_TABLE_NAME,
       dataValuesColumn.columnName,
@@ -1190,10 +675,7 @@
       notesCodeColumn.columnName,
       updateTableName,
       notesCodeColumn.columnName,
-<<<<<<< HEAD
-=======
-      buildId,
->>>>>>> 77a58d25
+      buildId,
       updateTableName,
       joinParts.join(' AND '),
       FACT_TABLE_NAME,
@@ -1214,11 +696,7 @@
 
   statements.push(
     pgformat(
-<<<<<<< HEAD
-      `UPDATE %I.%I SET %I = array_to_string(array_remove(string_to_array(%I, ','), '!'), ',')`,
-=======
       `UPDATE %I.%I SET %I = array_to_string(array_remove(string_to_array(%I, ','), '!'), ',');`,
->>>>>>> 77a58d25
       buildId,
       FACT_TABLE_NAME,
       notesCodeColumn.columnName,
@@ -1238,11 +716,7 @@
   const statements: string[] = [];
   statements.push(
     pgformat(
-<<<<<<< HEAD
-      `UPDATE %I.%I SET %I = %I.%I, %I = %I.%I FROM %I WHERE %s AND string_to_array(%I.%I, ',') && string_to_array('p,f', ',');`,
-=======
       `UPDATE %I.%I SET %I = %I.%I, %I = %I.%I FROM %I.%I WHERE %s AND string_to_array(%I.%I, ',') && string_to_array('p,f', ',');`,
->>>>>>> 77a58d25
       buildId,
       FACT_TABLE_NAME,
       dataValuesColumn.columnName,
@@ -1251,10 +725,7 @@
       notesCodeColumn.columnName,
       updateTableName,
       notesCodeColumn.columnName,
-<<<<<<< HEAD
-=======
-      buildId,
->>>>>>> 77a58d25
+      buildId,
       updateTableName,
       joinParts.join(' AND '),
       updateTableName,
@@ -1263,16 +734,10 @@
   );
   statements.push(
     pgformat(
-<<<<<<< HEAD
-      `DELETE FROM %I.%I USING %I WHERE string_to_array(%I.%I, ',') && string_to_array('p,f', ',') AND %s;`,
+      `DELETE FROM %I.%I USING %I.%I WHERE string_to_array(%I.%I, ',') && string_to_array('p,f', ',') AND %s;`,
       buildId,
       updateTableName,
-=======
-      `DELETE FROM %I.%I USING %I.%I WHERE string_to_array(%I.%I, ',') && string_to_array('p,f', ',') AND %s;`,
-      buildId,
-      updateTableName,
-      buildId,
->>>>>>> 77a58d25
+      buildId,
       FACT_TABLE_NAME,
       updateTableName,
       notesCodeColumn.columnName,
@@ -1370,11 +835,7 @@
   return statements;
 }
 
-<<<<<<< HEAD
-function cleanupNotesCodeColumn(buildId: string, notesCodeColumn: FactTableColumn): string {
-=======
 export function cleanupNotesCodeColumn(buildId: string, notesCodeColumn: FactTableColumn): string {
->>>>>>> 77a58d25
   return pgformat(
     `UPDATE %I.%I SET %I = NULL WHERE %I = '';`,
     buildId,
@@ -1382,20 +843,22 @@
     notesCodeColumn.columnName,
     notesCodeColumn.columnName
   );
-<<<<<<< HEAD
-}
-
-function loadFactTableFromEarlierRevision(buildId: string, previousRevisionId: string): string {
-  return pgformat(
-    'CREATE TABLE %I.%I AS SELECT * FROM %I.%I;',
-    buildId,
-    FACT_TABLE_NAME,
-    previousRevisionId,
-    FACT_TABLE_NAME
-  );
-}
-
-function dataTableActions(
+}
+
+function loadFactTableFromEarlierRevision(buildId: string, previousRevisionId: string): string[] {
+  return [
+    pgformat('DROP TABLE IF EXISTS %I.%I;', buildId, FACT_TABLE_NAME),
+    pgformat(
+      'CREATE TABLE %I.%I AS SELECT * FROM %I.%I;',
+      buildId,
+      FACT_TABLE_NAME,
+      previousRevisionId,
+      FACT_TABLE_NAME
+    )
+  ];
+}
+
+export function dataTableActions(
   buildId: string,
   dataTable: DataTable,
   factTableDef: string[],
@@ -1474,101 +937,6 @@
       );
       buildStatements.push(dropUpdateTable(buildId, actionID));
       break;
-=======
-}
-
-function loadFactTableFromEarlierRevision(buildId: string, previousRevisionId: string): string[] {
-  return [
-    pgformat('DROP TABLE IF EXISTS %I.%I;', buildId, FACT_TABLE_NAME),
-    pgformat(
-      'CREATE TABLE %I.%I AS SELECT * FROM %I.%I;',
-      buildId,
-      FACT_TABLE_NAME,
-      previousRevisionId,
-      FACT_TABLE_NAME
-    )
-  ];
-}
-
-export function dataTableActions(
-  buildId: string,
-  dataTable: DataTable,
-  factTableDef: string[],
-  notesCodeColumn: FactTableColumn,
-  dataValuesColumn: FactTableColumn,
-  factIdentifiers: FactTableColumn[]
-): string[] {
-  const buildStatements: string[] = [];
-  const actionID = crypto.randomUUID();
-  const joinParts: string[] = [];
-  for (const factTableCol of factIdentifiers) {
-    const dataTableCol = dataTable.dataTableDescriptions.find((col) => col.factTableColumn === factTableCol.columnName);
-    joinParts.push(
-      pgformat(
-        'CAST(%I.%I AS VARCHAR) = CAST(%I.%I AS VARCHAR)',
-        FACT_TABLE_NAME,
-        factTableCol.columnName,
-        actionID,
-        dataTableCol?.columnName
-      )
-    );
-  }
-  logger.debug(`Performing action ${dataTable.action} on fact table for data table ${dataTable.id}`);
-  switch (dataTable.action) {
-    case DataTableAction.ReplaceAll:
-      buildStatements.push(resetFactTable(buildId));
-      buildStatements.push(
-        loadTableDataIntoFactTableFromPostgresStatement(buildId, factTableDef, FACT_TABLE_NAME, dataTable.id)
-      );
-      break;
-    case DataTableAction.Add:
-      buildStatements.push(stripExistingCodes(buildId, FACT_TABLE_NAME, notesCodeColumn, NoteCode.Provisional));
-      buildStatements.push(stripExistingCodes(buildId, FACT_TABLE_NAME, notesCodeColumn, NoteCode.Forecast));
-      buildStatements.push(stripExistingCodes(buildId, FACT_TABLE_NAME, notesCodeColumn, NoteCode.Revised));
-      buildStatements.push(
-        loadTableDataIntoFactTableFromPostgresStatement(buildId, factTableDef, FACT_TABLE_NAME, dataTable.id)
-      );
-      break;
-    case DataTableAction.Revise:
-      buildStatements.push(createUpdateTable(buildId, actionID, dataTable));
-      buildStatements.push(...finaliseValues(buildId, actionID, dataValuesColumn, notesCodeColumn, joinParts));
-      buildStatements.push(stripExistingCodes(buildId, FACT_TABLE_NAME, notesCodeColumn, NoteCode.Provisional));
-      buildStatements.push(stripExistingCodes(buildId, FACT_TABLE_NAME, notesCodeColumn, NoteCode.Forecast));
-      buildStatements.push(stripExistingCodes(buildId, FACT_TABLE_NAME, notesCodeColumn, NoteCode.Revised));
-      buildStatements.push(
-        ...updateProvisionalAndForecastValues(buildId, actionID, dataValuesColumn, notesCodeColumn, joinParts)
-      );
-      buildStatements.push(...fixNoteCodesOnUpdateTable(buildId, actionID, notesCodeColumn, joinParts));
-      buildStatements.push(
-        updateFactsTableFromUpdateTable(buildId, actionID, dataValuesColumn, notesCodeColumn, joinParts)
-      );
-      buildStatements.push(dropUpdateTable(buildId, actionID));
-      break;
-    case DataTableAction.AddRevise:
-      buildStatements.push(createUpdateTable(buildId, actionID, dataTable));
-      buildStatements.push(...finaliseValues(buildId, actionID, dataValuesColumn, notesCodeColumn, joinParts));
-      buildStatements.push(stripExistingCodes(buildId, FACT_TABLE_NAME, notesCodeColumn, NoteCode.Provisional));
-      buildStatements.push(stripExistingCodes(buildId, FACT_TABLE_NAME, notesCodeColumn, NoteCode.Forecast));
-      buildStatements.push(stripExistingCodes(buildId, FACT_TABLE_NAME, notesCodeColumn, NoteCode.Revised));
-      buildStatements.push(
-        ...updateProvisionalAndForecastValues(buildId, actionID, dataValuesColumn, notesCodeColumn, joinParts)
-      );
-      buildStatements.push(...fixNoteCodesOnUpdateTable(buildId, actionID, notesCodeColumn, joinParts));
-      buildStatements.push(
-        updateFactsTableFromUpdateTable(buildId, actionID, dataValuesColumn, notesCodeColumn, joinParts)
-      );
-      buildStatements.push(
-        ...copyUpdateTableToFactTable(buildId, actionID, factTableDef, joinParts, dataTable.dataTableDescriptions)
-      );
-      buildStatements.push(dropUpdateTable(buildId, actionID));
-      break;
-    case DataTableAction.Correction:
-      buildStatements.push(createUpdateTable(buildId, actionID, dataTable));
-      buildStatements.push(
-        updateFactsTableFromUpdateTable(buildId, actionID, dataValuesColumn, notesCodeColumn, joinParts)
-      );
-      buildStatements.push(dropUpdateTable(buildId, actionID));
-      break;
   }
   return buildStatements;
 }
@@ -1613,143 +981,6 @@
 }
 
 export function createPrimaryKeyOnFactTable(buildId: string, compositeKey: string[]): string {
-  return pgformat('ALTER TABLE %I.%I ADD PRIMARY KEY (%I);', buildId, FACT_TABLE_NAME, compositeKey);
-}
-
-function setupDataValueViews(
-  locale: Locale,
-  viewConfig: CubeViewBuilder[],
-  dataValuesColumnName: string,
-  dataAnnotatedColName: string,
-  dataFormattedColName: string,
-  dataSortColName: string
-): void {
-  for (const view of viewConfig) {
-    if (view.config.dataValues === 'annotated') {
-      view.columns.get(locale)?.add(pgformat(`%I AS %I`, dataAnnotatedColName, dataValuesColumnName));
-    } else if (view.config.dataValues === 'formatted') {
-      view.columns.get(locale)?.add(pgformat(`%I AS %I`, dataFormattedColName, dataValuesColumnName));
-    } else {
-      view.columns.get(locale)?.add(pgformat('%I', dataValuesColumnName));
-    }
-    if (view.config.sort_orders) {
-      view.columns.get(locale)?.add(pgformat('%I', dataSortColName));
-    }
-  }
-}
-
-function setupMeasureViews(
-  locale: Locale,
-  viewConfig: CubeViewBuilder[],
-  measureColumnName: string,
-  measureColumnRefName: string,
-  measureColumnSortName: string,
-  measureColumnHierarchyName: string
-): void {
-  for (const view of viewConfig) {
-    view.columns.get(locale)?.add(pgformat('%I', measureColumnName));
-    if (view.config.refcodes) {
-      view.columns.get(locale)?.add(pgformat('%I', measureColumnRefName));
-    }
-    if (view.config.sort_orders) {
-      view.columns.get(locale)?.add(pgformat('%I', measureColumnSortName));
-    }
-    if (view.config.hierarchies) {
-      view.columns.get(locale)?.add(pgformat('%I', measureColumnHierarchyName));
-    }
->>>>>>> 77a58d25
-  }
-  return buildStatements;
-}
-
-<<<<<<< HEAD
-function loadFactTableFromPreviousRevision(
-  endRevision: Revision,
-  previousRevision: Revision | undefined,
-  buildId: string,
-  factTableDef: string[],
-  dataValuesColumn: FactTableColumn,
-  notesCodeColumn: FactTableColumn,
-  factIdentifiers: FactTableColumn[],
-  factTableCompositeKey: string[]
-): TransactionBlock {
-  const buildStatements: string[] = ['BEGIN TRANSACTION;'];
-  logger.debug('Finding all fact tables for this revision and those that came before');
-  if (previousRevision) {
-    buildStatements.push(loadFactTableFromEarlierRevision(buildId, previousRevision.id));
-  }
-  const dataTable = endRevision.dataTable;
-  if (!dataTable) {
-    buildStatements.push('END TRANSACTION');
-    return {
-      buildStage: BuildStage.FactTable,
-      statements: buildStatements
-    };
-  }
-  buildStatements.push(
-    ...dataTableActions(buildId, dataTable, factTableDef, notesCodeColumn, dataValuesColumn, factIdentifiers)
-  );
-  buildStatements.push(cleanupNotesCodeColumn(buildId, notesCodeColumn));
-  buildStatements.push(createPrimaryKeyOnFactTable(buildId, factTableCompositeKey));
-  buildStatements.push('END TRANSACTION;');
-
-  return {
-    buildStage: BuildStage.FactTable,
-    statements: buildStatements
-  };
-}
-
-function loadAllFactTables(
-  dataset: Dataset,
-  endRevision: Revision,
-  buildId: string,
-  factTableDef: string[],
-  dataValuesColumn: FactTableColumn,
-  notesCodeColumn: FactTableColumn,
-  factIdentifiers: FactTableColumn[],
-  factTableCompositeKey: string[]
-): TransactionBlock {
-  const buildStatements: string[] = ['BEGIN TRANSACTION;'];
-  logger.debug('Finding all fact tables for this revision and those that came before');
-  const allFactTables: DataTable[] = [];
-  if (endRevision.revisionIndex && endRevision.revisionIndex > 0) {
-    // If we have a revision index we start here
-    const validRevisions = dataset.revisions.filter(
-      (rev) => rev.revisionIndex <= endRevision.revisionIndex && rev.revisionIndex > 0
-    );
-    validRevisions.forEach((revision) => {
-      if (revision.dataTable) allFactTables.push(revision.dataTable);
-    });
-  } else {
-    logger.debug('Must be a draft revision, so we need to find all revisions before this one');
-    // If we don't have a revision index, we need to find the previous revision to this one that does
-    if (endRevision.dataTable) {
-      logger.debug('Adding end revision to list of fact tables');
-      allFactTables.push(endRevision.dataTable);
-    }
-    const validRevisions = dataset.revisions.filter((rev) => rev.revisionIndex > 0);
-    validRevisions.forEach((revision) => {
-      if (revision.dataTable) allFactTables.push(revision.dataTable);
-    });
-  }
-
-  const allDataTables = allFactTables.reverse().sort((ftA, ftB) => ftA.uploadedAt.getTime() - ftB.uploadedAt.getTime());
-  for (const dataTable of allDataTables) {
-    buildStatements.push(
-      ...dataTableActions(buildId, dataTable, factTableDef, notesCodeColumn, dataValuesColumn, factIdentifiers)
-    );
-  }
-  buildStatements.push(cleanupNotesCodeColumn(buildId, notesCodeColumn));
-  buildStatements.push(createPrimaryKeyOnFactTable(buildId, factTableCompositeKey));
-  buildStatements.push('END TRANSACTION;');
-
-  return {
-    buildStage: BuildStage.FactTable,
-    statements: buildStatements
-  };
-}
-
-function createPrimaryKeyOnFactTable(buildId: string, compositeKey: string[]): string {
   return pgformat('ALTER TABLE %I.%I ADD PRIMARY KEY (%I);', buildId, FACT_TABLE_NAME, compositeKey);
 }
 
@@ -1917,6 +1148,8 @@
 ): string => {
   if (buildId) {
     tableName = pgformat('%I.%I', buildId, tableName);
+  } else {
+    tableName = pgformat('%I', tableName);
   }
   return pgformat(
     `
@@ -1938,151 +1171,6 @@
   );
 };
 
-=======
-function setupMeasureAndDataValuesNoLookup(
-  buildId: string,
-  coreCubeViewSelectBuilder: Map<Locale, string[]>,
-  columnNames: Map<Locale, Set<string>>,
-  viewConfig: CubeViewBuilder[],
-  measureColumn: FactTableColumn,
-  dataValuesColumn: FactTableColumn,
-  notesCodeColumn: FactTableColumn
-): TransactionBlock {
-  const statements: string[] = ['BEGIN TRANSACTION;'];
-  const indexColumns = new Map<Locale, string[]>();
-  SUPPORTED_LOCALES.map((locale) => {
-    // Set up data values column (with no measure lookup)
-    const dataValuesColumnName = t('column_headers.data_values', { lng: locale });
-    const dataFormattedColName = `${t('column_headers.data_values', { lng: locale })}_${t('column_headers.formatted', { lng: locale })}`;
-    const dataAnnotatedColName = `${t('column_headers.data_values', { lng: locale })}_${t('column_headers.annotated', { lng: locale })}`;
-    const dataSortColName = `${t('column_headers.data_values', { lng: locale })}_${t('column_headers.sort', { lng: locale })}`;
-    columnNames.get(locale)?.add(dataValuesColumnName);
-    columnNames.get(locale)?.add(dataFormattedColName);
-    columnNames.get(locale)?.add(dataAnnotatedColName);
-    columnNames.get(locale)?.add(dataSortColName);
-    columnNames.get(locale)?.add(t('column_headers.data_values', { lng: locale }));
-    coreCubeViewSelectBuilder
-      .get(locale)
-      ?.push(pgformat('%I.%I AS %I', FACT_TABLE_NAME, dataValuesColumn.columnName, dataValuesColumnName));
-    coreCubeViewSelectBuilder
-      .get(locale)
-      ?.push(pgformat('%I.%I AS %I', FACT_TABLE_NAME, dataValuesColumn.columnName, dataFormattedColName));
-    coreCubeViewSelectBuilder
-      .get(locale)
-      ?.push(pgformat('%I.%I AS %I', FACT_TABLE_NAME, dataValuesColumn.columnName, dataSortColName));
-    if (notesCodeColumn) {
-      coreCubeViewSelectBuilder
-        .get(locale)
-        ?.push(
-          pgformat(
-            `CASE WHEN %I.%I IS NULL THEN CAST(%I.%I AS VARCHAR) ELSE %I.%I || ' [' || array_to_string(string_to_array(%I.%I, ','), '] [') || ']' END AS %I`,
-            FACT_TABLE_NAME,
-            notesCodeColumn.columnName,
-            FACT_TABLE_NAME,
-            dataValuesColumn.columnName,
-            FACT_TABLE_NAME,
-            dataValuesColumn.columnName,
-            FACT_TABLE_NAME,
-            notesCodeColumn.columnName,
-            dataAnnotatedColName
-          )
-        );
-    } else {
-      coreCubeViewSelectBuilder
-        .get(locale)
-        ?.push(pgformat('%I.%I AS %I', FACT_TABLE_NAME, dataValuesColumn.columnName, dataAnnotatedColName));
-    }
-    setupDataValueViews(
-      locale,
-      viewConfig,
-      dataValuesColumnName,
-      dataAnnotatedColName,
-      dataFormattedColName,
-      dataSortColName
-    );
-    // Set up measure column (no lookup)
-    const measureColumnName = t('column_headers.measure', { lng: locale });
-    const measureColumnRefName = `${measureColumnName}_${t('column_headers.reference', { lng: locale })}`;
-    const measureColumnSortName = `${measureColumnName}_${t('column_headers.sort', { lng: locale })}`;
-    const measureColumnHierarchyName = `${measureColumnName}_${t('column_headers.hierarchy', { lng: locale })}`;
-    indexColumns.set(locale, [measureColumnRefName, measureColumnSortName, measureColumnHierarchyName]);
-    columnNames.get(locale)?.add(measureColumnName);
-    columnNames.get(locale)?.add(measureColumnRefName);
-    columnNames.get(locale)?.add(measureColumnSortName);
-    columnNames.get(locale)?.add(measureColumnHierarchyName);
-    columnNames.get(locale)?.add(t('column_headers.measure', { lng: locale }));
-    coreCubeViewSelectBuilder
-      .get(locale)
-      ?.push(pgformat('%I.%I AS %I', FACT_TABLE_NAME, measureColumn.columnName, measureColumnName));
-    coreCubeViewSelectBuilder
-      .get(locale)
-      ?.push(pgformat('%I.%I AS %I', FACT_TABLE_NAME, measureColumn.columnName, measureColumnRefName));
-    coreCubeViewSelectBuilder
-      .get(locale)
-      ?.push(pgformat('%I.%I AS %I', FACT_TABLE_NAME, measureColumn.columnName, measureColumnSortName));
-    coreCubeViewSelectBuilder.get(locale)?.push(pgformat('NULL AS %I', measureColumnHierarchyName));
-    setupMeasureViews(
-      locale,
-      viewConfig,
-      measureColumnName,
-      measureColumnRefName,
-      measureColumnSortName,
-      measureColumnHierarchyName
-    );
-    statements.push(
-      pgformat(
-        `INSERT INTO %I.filter_table SELECT DISTINCT CAST(%I AS VARCHAR), %L, %L, %L, CAST(%I AS VARCHAR), null FROM %I.%I ORDER BY %I;`,
-        buildId,
-        measureColumn.columnName,
-        locale.toLowerCase(),
-        measureColumn.columnName,
-        measureColumnName,
-        measureColumn.columnName,
-        buildId,
-        FACT_TABLE_NAME,
-        measureColumn.columnName
-      )
-    );
-  });
-  statements.push('END TRANSACTION;');
-  return {
-    buildStage: BuildStage.Measure,
-    statements,
-    indexColumns
-  };
-}
-
-export const measureTableCreateStatement = (
-  joinColumnType: string,
-  buildId?: string,
-  tableName = 'measure'
-): string => {
-  if (buildId) {
-    tableName = pgformat('%I.%I', buildId, tableName);
-  } else {
-    tableName = pgformat('%I', tableName);
-  }
-  return pgformat(
-    `
-    CREATE TABLE %s (
-      reference %s,
-      language TEXT,
-      description TEXT,
-      notes TEXT,
-      sort_order INTEGER,
-      format TEXT,
-      decimals INTEGER,
-      measure_type TEXT,
-      hierarchy %s
-    );
-  `,
-    tableName,
-    joinColumnType,
-    joinColumnType
-  );
-};
-
->>>>>>> 77a58d25
 export function createMeasureLookupTable(
   buildId: string,
   measureColumn: FactTableColumn,
@@ -2938,13 +2026,6 @@
 }
 
 function createValidationCube(
-<<<<<<< HEAD
-  buildId: string,
-  dataset: Dataset,
-  endRevision: Revision,
-  factTableInfo: FactTableInfo,
-  coreCubeViewSelectBuilder: Map<Locale, string[]>
-=======
   buildId: string,
   endRevision: Revision,
   previousRevisionID: string | undefined,
@@ -3011,7 +2092,6 @@
   factTableInfo: FactTableInfo,
   coreCubeViewSelectBuilder: Map<Locale, string[]>,
   viewConfig: CubeViewBuilder[]
->>>>>>> 77a58d25
 ): { transactionBlocks: TransactionBlock[]; coreViewSQLMap: Map<Locale, string> } {
   const transactionBlocks: TransactionBlock[] = [];
   const coreViewSQLMap: Map<Locale, string> = new Map();
@@ -3022,76 +2102,9 @@
   });
 
   transactionBlocks.push(
-<<<<<<< HEAD
-    loadAllFactTables(
-      dataset,
-      endRevision,
-      buildId,
-      factTableInfo.factTableDef,
-      factTableInfo.dataValuesColumn!,
-      factTableInfo.notesCodeColumn!,
-      factTableInfo.factIdentifiers,
-      factTableInfo.compositeKey
-    )
-  );
-
-  // Create core view block
-  const viewBuilderStage: TransactionBlock = {
-    buildStage: BuildStage.CoreView,
-    statements: []
-  };
-  viewBuilderStage.statements.push('BEGIN TRANSACTION;');
-  for (const locale of SUPPORTED_LOCALES) {
-    const lang = locale.toLowerCase().split('-')[0];
-    const coreViewName = `${CORE_VIEW_NAME}_${lang}`;
-    coreCubeViewSelectBuilder.get(locale)?.push('*');
-    const coreCubeViewSQL = createCoreCubeViewSQL(buildId, coreCubeViewSelectBuilder, locale, [], []);
-    coreViewSQLMap.set(locale, coreCubeViewSQL);
-    viewBuilderStage.statements.push(pgformat('CREATE VIEW %I.%I AS %s;', buildId, coreViewName, coreCubeViewSQL));
-    viewBuilderStage.statements.push(
-      pgformat(`INSERT INTO %I.metadata VALUES (%L, %L);`, buildId, coreViewName, coreCubeViewSQL)
-    );
-  }
-  viewBuilderStage.statements.push(
-    pgformat(
-      'UPDATE %I.metadata SET value = %L WHERE key = %L;',
-      buildId,
-      CubeMetaDataKeys.BuildStatus,
-      CubeBuildStatus.Materializing
-    )
-  );
-  viewBuilderStage.statements.push('END TRANSACTION;');
-  transactionBlocks.push(viewBuilderStage);
-
-  return { transactionBlocks, coreViewSQLMap };
-}
-
-function createFullCubeWithFactTableLoop(
-  buildId: string,
-  dataset: Dataset,
-  endRevision: Revision,
-  previousRevision: Revision | undefined,
-  factTableInfo: FactTableInfo,
-  coreCubeViewSelectBuilder: Map<Locale, string[]>,
-  viewConfig: CubeViewBuilder[]
-): { transactionBlocks: TransactionBlock[]; coreViewSQLMap: Map<Locale, string> } {
-  const transactionBlocks: TransactionBlock[] = [];
-  const coreViewSQLMap: Map<Locale, string> = new Map();
-
-  const columnNames = new Map<Locale, Set<string>>();
-  SUPPORTED_LOCALES.map((locale) => {
-    columnNames.set(locale, new Set<string>());
-  });
-
-  transactionBlocks.push(
-    loadFactTableFromPreviousRevision(
-      endRevision,
-      previousRevision,
-=======
     loadFactTableFromPreviousRevision(
       endRevision,
       previousRevisionID,
->>>>>>> 77a58d25
       buildId,
       factTableInfo.factTableDef,
       factTableInfo.dataValuesColumn!,
