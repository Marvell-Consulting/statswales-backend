--- conflicted
+++ resolved
@@ -1257,8 +1257,6 @@
     method: "WHEN measure.reference = |REF| THEN format('%s', CAST(|COL| AS VARCHAR))"
   });
   return measureFormats;
-<<<<<<< HEAD
-=======
 }
 
 export const measureTableCreateStatement = (
@@ -1451,11 +1449,10 @@
       view.columns.get(locale)?.add(pgformat('%I', measureColumnHierarchyName));
     }
   }
->>>>>>> acff01e2
-}
-
-function setupMeasureAndDataValuesWithLookup(
-  buildId: string,
+}
+
+async function setupMeasureAndDataValuesWithLookup(
+  cubeDB: QueryRunner,
   measureTable: MeasureRow[],
   dataValuesColumn: FactTableColumn,
   measureColumn: FactTableColumn,
