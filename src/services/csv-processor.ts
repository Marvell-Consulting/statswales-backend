import fs from 'node:fs';
import { createHash, randomUUID } from 'node:crypto';

import { DuckDBResultReader } from '@duckdb/node-api';
import { format as pgformat } from '@scaleleap/pg-format';

import { logger as parentLogger } from '../utils/logger';
import { DataTable } from '../entities/dataset/data-table';
import { Dataset } from '../entities/dataset/dataset';
import { ColumnHeader, ViewDTO, ViewErrDTO } from '../dtos/view-dto';
import { FactTableColumnType } from '../enums/fact-table-column-type';
import { DatasetRepository } from '../repositories/dataset';
import { FileType } from '../enums/file-type';
import { DataTableDescription } from '../entities/dataset/data-table-description';
import { DataTableAction } from '../enums/data-table-action';
import { duckdb } from './duckdb';
import { getFileService } from '../utils/get-file-service';
import { FileValidationErrorType, FileValidationException } from '../exceptions/validation-exception';
import { DuckDBException } from '../exceptions/duckdb-exception';
import { viewErrorGenerators, viewGenerator } from '../utils/view-error-generators';
import { validateParams } from '../validators/preview-validator';
import { SourceLocation } from '../enums/source-location';
import { UploadTableType } from '../interfaces/upload-table-type';
import { TempFile } from '../interfaces/temp-file';
import { dbManager } from '../db/database-manager';
import { FACT_TABLE_NAME } from './cube-handler';

const sampleSize = 5;

const logger = parentLogger.child({ module: 'CSVProcessor' });

function getCreateTableQuery(fileType: FileType): string {
  let fileHandlerFunction = '%L';
  switch (fileType) {
    case FileType.Csv:
    case FileType.GzipCsv:
      fileHandlerFunction =
        "read_csv(%L, auto_type_candidates = ['BIGINT', 'DOUBLE', 'VARCHAR'], encoding = %L, sample_size = -1)";
      break;
    case FileType.Parquet:
      return `CREATE TABLE %I AS SELECT * FROM %L;`;

    case FileType.Json:
    case FileType.GzipJson:
      fileHandlerFunction = `read_json_auto(%L)`;
      break;

    case FileType.Excel:
      fileHandlerFunction = `read_xlsx(%L)`;
      break;
  }
  return `CREATE TABLE %I.%I AS SELECT * FROM ${fileHandlerFunction};`;
}

export async function extractTableInformation(
  file: TempFile,
  dataTable: DataTable,
  type: 'data_table' | 'lookup_table'
): Promise<DataTableDescription[]> {
  const tableName: string = randomUUID().toLowerCase().replaceAll('-', '');
  const quack = await duckdb();
  let tableHeaders: DuckDBResultReader;

  const createTableQuery = getCreateTableQuery(dataTable.fileType);

  try {
    logger.debug(`Creating base fact table`);
    if (dataTable.fileType === FileType.Csv) {
      try {
        dataTable.encoding = 'utf-8';
        await quack.run(pgformat(createTableQuery, 'memory', tableName, file.path, dataTable.encoding));
      } catch (err) {
        dataTable.encoding = 'latin-1';
        logger.warn(err, 'Failed to import file into duckDB with UTF-8 encoding trying latin-1');
        await quack.run(pgformat(createTableQuery, 'memory', tableName, file.path, dataTable.encoding));
      }
    } else {
      await quack.run(pgformat(createTableQuery, 'memory', tableName, file.path));
    }
  } catch (error) {
    logger.error(error, `Something went wrong trying to extract table information using DuckDB.`);
    logger.debug('Closing DuckDB Memory Database');
    quack.disconnectSync();

    if ((error as DuckDBException).stack.includes('Invalid unicode')) {
      throw new FileValidationException(`File encoding is not supported`, FileValidationErrorType.InvalidUnicode);
    } else if ((error as DuckDBException).stack.includes('CSV Error on Line')) {
      throw new FileValidationException(`Errors in CSV file`, FileValidationErrorType.InvalidCsv);
    }
    throw new FileValidationException(
      `Unknown error occurred, please refer to the log for more information`,
      FileValidationErrorType.unknown
    );
  }

  if (type === 'data_table') {
    try {
      logger.debug(`Copying data table to postgres using data table id: ${dataTable.id}`);
      await quack.run(pgformat(`DROP TABLE IF EXISTS data_tables_db.%I;`, dataTable.id));
      if (dataTable.fileType === FileType.Csv) {
        await quack.run(pgformat(createTableQuery, 'data_tables_db', dataTable.id, file.path, dataTable.encoding));
      } else {
        await quack.run(pgformat(createTableQuery, 'data_tables_db', dataTable.id, file.path));
      }
    } catch (error) {
      logger.error(error, 'Something went wrong saving data table to postgres');
      quack.disconnectSync();
    }
  }

  try {
    tableHeaders = await quack.runAndReadAll(
      pgformat(
        `SELECT (row_number() OVER ())-1 as index, column_name, column_type FROM (DESCRIBE %I.%I);`,
        'memory',
        tableName
      )
    );
    await quack.run(pgformat('DROP TABLE IF EXISTS %I.%I;', 'memory', tableName));
  } catch (error) {
    logger.error(error, 'Something went wrong trying to extract table information using DuckDB.');
    throw new FileValidationException(
      `Unknown error occurred, please refer to the log for more information`,
      FileValidationErrorType.unknown
    );
  } finally {
    quack.disconnectSync();
  }

  if (tableHeaders.getRows().length === 0) {
    throw new FileValidationException(`Failed to parse CSV into columns`, FileValidationErrorType.InvalidCsv);
  }

  if (tableHeaders.getRows().length === 1 && dataTable.fileType === FileType.Csv) {
    throw new FileValidationException(`Failed to parse CSV into columns`, FileValidationErrorType.InvalidCsv);
  }

  return tableHeaders.getRowObjectsJson().map((header) => {
    const info = new DataTableDescription();
    info.columnName = header.column_name as string;
    info.columnIndex = header.index as number;
    info.columnDatatype = header.column_type as string;
    return info;
  });
}

export const validateAndUpload = async (
  file: TempFile,
  datasetId: string,
  type: UploadTableType
): Promise<DataTable> => {
  const { mimetype, originalname } = file;

  const dataTable = new DataTable();
  dataTable.id = randomUUID().toLowerCase();
  dataTable.mimeType = mimetype;
  dataTable.originalFilename = originalname;

  let extension: string;

  switch (mimetype) {
    case 'application/csv':
    case 'text/csv':
      extension = 'csv';
      dataTable.fileType = FileType.Csv;
      break;

    case 'application/vnd.apache.parquet':
    case 'application/parquet':
      extension = 'parquet';
      dataTable.fileType = FileType.Parquet;
      break;

    case 'application/json':
      extension = 'json';
      dataTable.fileType = FileType.Json;
      break;

    case 'application/vnd.ms-excel':
    case 'application/msexcel':
    case 'application/x-msexcel':
    case 'application/x-ms-excel':
    case 'application/x-excel':
    case 'application/x-dos_ms_excel':
    case 'application/xls':
    case 'application/x-xls':
    case 'application/vnd.openxmlformats-officedocument.spreadsheetml.sheet':
      extension = 'xlsx';
      dataTable.fileType = FileType.Excel;
      break;

    case 'application/x-gzip':
      switch (originalname.split('.').reverse()[1]) {
        case 'json':
          extension = 'json.gz';
          dataTable.fileType = FileType.GzipJson;
          break;
        case 'csv':
          extension = 'csv.gz';
          dataTable.fileType = FileType.GzipCsv;
          break;
        default:
          throw new FileValidationException(
            `unsupported format ${originalname.split('.').reverse()[1]}`,
            FileValidationErrorType.UnknownFileFormat
          );
      }
      break;

    default:
      logger.error(`Unknown mimetype of ${mimetype}`);
      throw new FileValidationException(
        `Mimetype ${mimetype} is unknown or not supported`,
        FileValidationErrorType.UnknownMimeType
      );
  }

  let dataTableDescriptions: DataTableDescription[];

  try {
    logger.debug('Extracting table information from file');
    dataTableDescriptions = await extractTableInformation(file, dataTable, type);
  } catch (error) {
    logger.error(error, `Something went wrong trying to read the users upload.`);
    // Error is of type FileValidationException
    throw error;
  }

  dataTable.dataTableDescriptions = dataTableDescriptions;
  dataTable.filename = `${dataTable.id}.${extension}`;
  dataTable.action = DataTableAction.AddRevise;
  if (type) dataTable.sourceLocation = SourceLocation.Postgres;
  const hash = createHash('sha256');

  dataTable.hash = await new Promise((resolve, reject) => {
    const stream = fs.createReadStream(file.path);
    stream.on('error', (err) => reject(err));
    stream.on('data', (chunk) => hash.update(chunk));
    stream.on('end', () => resolve(hash.digest('hex')));
  });

  try {
    const uploadStream = fs.createReadStream(file.path);
    const fileService = getFileService();
    await fileService.saveStream(dataTable.filename, datasetId, uploadStream);
  } catch (err) {
    logger.error(err, `Something went wrong trying to upload the file to the Data Lake`);
    throw new FileValidationException('Error uploading file to blob storage', FileValidationErrorType.datalake, 500);
  }

  dataTable.uploadedAt = new Date();

  return dataTable;
};

export const getCSVPreview = async (
  datasetId: string,
  dataTable: DataTable,
  page: number,
  size: number
): Promise<ViewDTO | ViewErrDTO> => {
  const tableName = dataTable.id;
  let totals: { total_lines: number }[];
  const totalsQuery = pgformat(`SELECT count(*) AS total_lines FROM %I.%I;`, 'data_tables', tableName);

  const totalsQueryRunner = dbManager.getCubeDataSource().createQueryRunner();
  try {
    totals = await totalsQueryRunner.query(totalsQuery);
  } catch (error) {
    logger.error(error, 'Something went wrong trying to get totals for data table preview');
    return viewErrorGenerators(500, datasetId, 'csv', 'errors.preview.preview_failed', {});
  } finally {
    void totalsQueryRunner.release();
  }

  const totalLines = Number(totals[0].total_lines);
  const totalPages = Math.max(1, Math.ceil(totalLines / size));
  const errors = validateParams(page, totalPages, size);
<<<<<<< HEAD

  if (errors.length > 0) {
    return { status: 400, errors, dataset_id: datasetId };
  }

=======

  if (errors.length > 0) {
    return { status: 400, errors, dataset_id: datasetId };
  }

>>>>>>> 77a58d25
  const previewQuery = pgformat(
    `
      SELECT *
      FROM (SELECT row_number() OVER () as int_line_number, * FROM %I.%I)
      LIMIT %L
      OFFSET %L
    `,
    'data_tables',
    tableName,
    size,
    (page - 1) * size
  );
  const previewQueryRunner = dbManager.getCubeDataSource().createQueryRunner();
  let preview: Record<string, string>[];
  try {
    preview = await previewQueryRunner.query(previewQuery);
  } catch (error) {
    logger.error(error, 'Something went wrong trying to get data table preview');
    return viewErrorGenerators(500, datasetId, 'csv', 'errors.preview.preview_failed', {});
  } finally {
    void previewQueryRunner.release();
  }

  const startLine = Number(preview[0].int_line_number);
  const lastLine = Number(preview[preview.length - 1].int_line_number);
  const tableHeaders = Object.keys(preview[0]);
  const dataArray = preview.map((row: Record<string, string>) => Object.values(row));

  const dataset = await DatasetRepository.getById(datasetId, { factTable: true });
  const currentImport = await DataTable.findOneByOrFail({ id: dataTable.id });

  const headers: ColumnHeader[] = tableHeaders.map((header, idx) => {
    let sourceType: FactTableColumnType;

    if (header === 'int_line_number') {
      sourceType = FactTableColumnType.LineNumber;
    } else {
      sourceType =
        dataset.factTable?.find((info) => info.columnName === header)?.columnType || FactTableColumnType.Unknown;
    }
    return { name: header, index: idx - 1, source_type: sourceType };
  });

  const pageInfo = { total_records: totalLines, start_record: startLine, end_record: lastLine };
  return viewGenerator(dataset, page, pageInfo, size, totalPages, headers, dataArray, currentImport);
};

export const getFactTableColumnPreview = async (
  dataset: Dataset,
  columnName: string
): Promise<ViewDTO | ViewErrDTO> => {
  logger.debug(`Getting fact table column preview for ${columnName}`);

  let totals: { total_lines: number }[];
  const totalsQueryRunner = dbManager.getCubeDataSource().createQueryRunner();
  try {
    totals = await totalsQueryRunner.query(
      pgformat(
        'SELECT COUNT(DISTINCT %I) AS total_lines FROM %I.%I',
        columnName,
        dataset.draftRevision!.id,
        FACT_TABLE_NAME
      )
    );
  } catch (error) {
    logger.error(error, 'Something went wrong trying to get total distinct values in column');
    return viewErrorGenerators(500, dataset.id, 'csv', 'dimension.preview.failed_to_preview_column', {});
  } finally {
    void totalsQueryRunner.release();
  }
  const totalLines = totals[0].total_lines;

  let preview: Record<string, string>[];
  const previewQueryRunner = dbManager.getCubeDataSource().createQueryRunner();
  try {
    preview = await previewQueryRunner.query(
      pgformat(
        'SELECT DISTINCT %I FROM %I.%I LIMIT %L',
        columnName,
        dataset.draftRevision!.id,
        FACT_TABLE_NAME,
        sampleSize
      )
    );
  } catch (error) {
    logger.error(error, 'Something went wrong trying to get column preview from table');
    return viewErrorGenerators(500, dataset.id, 'csv', 'dimension.preview.failed_to_preview_column', {});
  } finally {
    void previewQueryRunner.release();
  }

  const tableHeaders = Object.keys(preview[0]);
  const dataArray = preview.map((row: Record<string, string>) => Object.values(row));
  const currentDataset = await DatasetRepository.getById(dataset.id);
  const headers: ColumnHeader[] = [];
  for (let i = 0; i < tableHeaders.length; i++) {
    let sourceType: FactTableColumnType;
    if (tableHeaders[i] === 'int_line_number') sourceType = FactTableColumnType.LineNumber;
    else
      sourceType =
        dataset.factTable?.find((info) => info.columnName === tableHeaders[i])?.columnType ??
        FactTableColumnType.Unknown;
    headers.push({
      index: i - 1,
      name: tableHeaders[i],
      source_type: sourceType
    });
  }
  const pageInfo = {
    total_records: totalLines,
    start_record: 1,
    end_record: preview.length
  };
  const pageSize = preview.length < sampleSize ? preview.length : sampleSize;
  return viewGenerator(currentDataset, 1, pageInfo, pageSize, 1, headers, dataArray);
};<|MERGE_RESOLUTION|>--- conflicted
+++ resolved
@@ -276,19 +276,11 @@
   const totalLines = Number(totals[0].total_lines);
   const totalPages = Math.max(1, Math.ceil(totalLines / size));
   const errors = validateParams(page, totalPages, size);
-<<<<<<< HEAD
 
   if (errors.length > 0) {
     return { status: 400, errors, dataset_id: datasetId };
   }
 
-=======
-
-  if (errors.length > 0) {
-    return { status: 400, errors, dataset_id: datasetId };
-  }
-
->>>>>>> 77a58d25
   const previewQuery = pgformat(
     `
       SELECT *
