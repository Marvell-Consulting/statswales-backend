--- conflicted
+++ resolved
@@ -136,10 +136,7 @@
         case DimensionType.LookupTable:
           logger.debug(`Validating lookup table dimension: ${dimension.id}`);
           await createLookupTableDimension(cubeDB, dataset, dimension, factTableColumn);
-<<<<<<< HEAD
           // Disabled as will be replaced when new cube builder function is done.
-=======
->>>>>>> 20803d0b
           // await checkForReferenceErrors(cubeDB, dataset, dimension, factTableColumn);
           break;
         case DimensionType.DatePeriod:
