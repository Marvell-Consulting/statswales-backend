--- conflicted
+++ resolved
@@ -82,13 +82,9 @@
   const start = performance.now();
   const quack = await duckdb();
   const dimTable = randomUUID();
-<<<<<<< HEAD
-  await quack.run(createLookupTableQuery(dimTable, factTableColumn.columnName, factTableColumn.columnDatatype));
-=======
   await quack.run(
     createLookupTableQuery('memory', dimTable, factTableColumn.columnName, factTableColumn.columnDatatype)
   );
->>>>>>> acff01e2
   let lookupTableFile;
   if (filePath) {
     lookupTableFile = filePath;
