import { t } from 'i18next';

import { ColumnHeader, ViewDTO, ViewErrDTO } from '../dtos/view-dto';
import { ErrorMessage } from '../dtos/error';
import { AVAILABLE_LANGUAGES } from '../middleware/translation';
import { Dataset } from '../entities/dataset/dataset';
import { DataTable } from '../entities/dataset/data-table';
import { DatasetDTO } from '../dtos/dataset-dto';
import { DataTableDto } from '../dtos/data-table-dto';

export interface PageInfo {
  total_records: number;
  start_record: number;
  end_record: number;
}

export function viewErrorGenerators(
  status: number,
  dataset_id: string,
  field: string,
  tag: string,
  extension: object,
  params = {}
): ViewErrDTO {
  const userMessages: ErrorMessage[] = AVAILABLE_LANGUAGES.map((lang) => {
    return {
      message: t(tag, { ...params, lng: lang }),
      lang
    };
  });
  return {
    status,
    dataset_id,
    errors: [
      {
        field,
        message: { key: tag, params },
        user_message: userMessages
      }
    ],
    extension
  };
}

<<<<<<< HEAD
export const viewGenerator = (
=======
export function viewGenerator(
>>>>>>> 77a58d25
  dataset: Dataset,
  page: number,
  pageInfo: PageInfo,
  size: number,
  totalPages: number,
  headers: ColumnHeader[],
  data: string[][] | unknown[][],
  dataTable?: DataTable
<<<<<<< HEAD
): ViewDTO => {
=======
): ViewDTO {
>>>>>>> 77a58d25
  return {
    dataset: DatasetDTO.fromDataset(dataset),
    data_table: dataTable ? DataTableDto.fromDataTable(dataTable) : undefined,
    current_page: page,
    page_info: pageInfo,
    page_size: size,
    total_pages: totalPages,
    headers,
    data
  };
}<|MERGE_RESOLUTION|>--- conflicted
+++ resolved
@@ -42,11 +42,7 @@
   };
 }
 
-<<<<<<< HEAD
-export const viewGenerator = (
-=======
 export function viewGenerator(
->>>>>>> 77a58d25
   dataset: Dataset,
   page: number,
   pageInfo: PageInfo,
@@ -55,11 +51,7 @@
   headers: ColumnHeader[],
   data: string[][] | unknown[][],
   dataTable?: DataTable
-<<<<<<< HEAD
-): ViewDTO => {
-=======
 ): ViewDTO {
->>>>>>> 77a58d25
   return {
     dataset: DatasetDTO.fromDataset(dataset),
     data_table: dataTable ? DataTableDto.fromDataTable(dataTable) : undefined,
