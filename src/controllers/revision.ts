import fs from 'node:fs';
import { Readable } from 'node:stream';
import { performance } from 'node:perf_hooks';
import { pipeline } from 'node:stream/promises';

import { NextFunction, Request, Response } from 'express';
import { t } from 'i18next';
import { isBefore, isValid } from 'date-fns';
import { format as pgformat } from '@scaleleap/pg-format';

import { User } from '../entities/user/user';
import { DataTableDto } from '../dtos/data-table-dto';
import { UnknownException } from '../exceptions/unknown.exception';
import { ViewErrDTO } from '../dtos/view-dto';
import { Revision } from '../entities/dataset/revision';
import { logger } from '../utils/logger';
import { DataTable } from '../entities/dataset/data-table';
import { Locale } from '../enums/locale';
import { DatasetRepository } from '../repositories/dataset';
import { DatasetDTO } from '../dtos/dataset-dto';
import { BadRequestException } from '../exceptions/bad-request.exception';
import { NotFoundException } from '../exceptions/not-found.exception';
import { RevisionDTO } from '../dtos/revision-dto';
import { RevisionRepository } from '../repositories/revision';
import { DuckdbOutputType } from '../enums/duckdb-outputs';
import {
  createAllCubeFiles,
  createDateDimension,
  createLookupTableDimension,
  getPostgresCubePreview,
  loadCorrectReferenceDataIntoReferenceDataTable,
  loadReferenceDataIntoCube,
  makeCubeSafeString,
  outputCube,
  updateFactTableValidator
} from '../services/cube-handler';
import { extractTableInformation, getCSVPreview, validateAndUpload } from '../services/csv-processor';
import { DataTableDescription } from '../entities/dataset/data-table-description';
import { FactTableColumn } from '../entities/dataset/fact-table-column';
import { DataTableAction } from '../enums/data-table-action';
import { ColumnMatch } from '../interfaces/column-match';
import { DimensionType } from '../enums/dimension-type';
import { CubeValidationException } from '../exceptions/cube-error-exception';
import { DimensionUpdateTask } from '../interfaces/revision-task';
import { FileValidationException } from '../exceptions/validation-exception';
import { FactTableColumnType } from '../enums/fact-table-column-type';
import { checkForReferenceErrors } from '../services/lookup-table-handler';
import { validateUpdatedDateDimension } from '../services/dimension-processor';
import { CubeValidationType } from '../enums/cube-validation-type';
import { FactTableValidationException } from '../exceptions/fact-table-validation-exception';
import { NotAllowedException } from '../exceptions/not-allowed.exception';
import { Dataset } from '../entities/dataset/dataset';
import { SortByInterface } from '../interfaces/sort-by-interface';
import { FilterInterface } from '../interfaces/filterInterface';
import { FindOptionsRelations } from 'typeorm';
import {
  createStreamingCSVFilteredView,
  createStreamingExcelFilteredView,
  createStreamingJSONFilteredView,
  getFilters
} from '../services/consumer-view';
import { asyncTmpName } from '../utils/async-tmp';
import { FileType } from '../enums/file-type';
import { cleanupTmpFile, uploadAvScan } from '../services/virus-scanner';
import { TempFile } from '../interfaces/temp-file';
<<<<<<< HEAD
import { getCubeDB } from '../db/cube-db';
=======
import { DEFAULT_PAGE_SIZE } from '../utils/page-defaults';
>>>>>>> b227510a

export const getDataTable = async (req: Request, res: Response, next: NextFunction): Promise<void> => {
  const revision: Revision = res.locals.revision;

  if (!revision.dataTableId) {
    throw new NotFoundException('errors.revision.no_data_table');
  }

  try {
    const dataTable = await DataTable.findOneOrFail({
      where: { id: revision.dataTableId },
      relations: { dataTableDescriptions: true, revision: true }
    });
    const dto = DataTableDto.fromDataTable(dataTable);
    res.json(dto);
  } catch (_err) {
    logger.error(_err, `There was a problem fetching the data table for revision ${revision.id}`);
    next(new UnknownException());
  }
};

export const deleteDraftRevision = async (req: Request, res: Response, next: NextFunction): Promise<void> => {
  const { dataset, revision } = res.locals;

  if (revision.revisionIndex !== 0) {
    next(new NotAllowedException('Revision is not a draft, cannot delete'));
    return;
  }

  try {
    await req.datasetService.deleteDraftRevision(dataset.id, revision.id);
  } catch (err) {
    next(err);
    return;
  }

  res.status(202);
  res.end();
};

export const getDataTablePreview = async (req: Request, res: Response, next: NextFunction): Promise<void> => {
  const datasetId: string = res.locals.datasetId;
  const revision = res.locals.revision;

  const page_number: number = Number.parseInt(req.query.page_number as string, 10) || 1;
  const page_size: number = Number.parseInt(req.query.page_size as string, 10) || DEFAULT_PAGE_SIZE;

  if (!revision.dataTable) {
    next(new NotFoundException('errors.no_data_table'));
    return;
  }

  const processedCSV = await getCSVPreview(datasetId, revision.dataTable, page_number, page_size);

  if ((processedCSV as ViewErrDTO).errors) {
    const processErr = processedCSV as ViewErrDTO;
    res.status(processErr.status);
  }

  res.json(processedCSV);
};

export const getRevisionPreview = async (req: Request, res: Response): Promise<void> => {
  const dataset: Dataset = res.locals.dataset;
  const revision = res.locals.revision;
  const lang = req.language.split('-')[0];
  const start = performance.now();

  const page_number: number = Number.parseInt(req.query.page_number as string, 10) || 1;
  const page_size: number = Number.parseInt(req.query.page_size as string, 10) || DEFAULT_PAGE_SIZE;
  const sortByQuery = req.query.sort_by ? (JSON.parse(req.query.sort_by as string) as SortByInterface[]) : undefined;
  const filterQuery = req.query.filter ? (JSON.parse(req.query.filter as string) as FilterInterface[]) : undefined;
  try {
    const end = performance.now();
    const cubePreview = await getPostgresCubePreview(
      revision,
      lang,
      dataset,
      page_number,
      page_size,
      sortByQuery,
      filterQuery
    );
    const time = Math.round(end - start);
    logger.info(`Cube revision preview took ${time}ms`);

    if ((cubePreview as ViewErrDTO).errors) {
      const processErr = cubePreview as ViewErrDTO;
      res.status(processErr.status);
    }

    res.json(cubePreview);
  } catch (err) {
    logger.error(err, `An error occurred trying to get the cube preview`);
  }
};

export const getRevisionPreviewFilters = async (req: Request, res: Response): Promise<void> => {
  const revision: Revision = res.locals.revision;
  const lang = req.language.length < 5 ? `${req.language}-gb` : req.language.toLowerCase();
  if (!revision) {
    throw new NotFoundException('errors.no_revision');
  }

  const filters = await getFilters(revision, lang);
  res.json(filters);
};

export const confirmFactTable = async (req: Request, res: Response): Promise<void> => {
  const revision = res.locals.revision;
  const dto = DataTableDto.fromDataTable(revision.dataTable);
  res.json(dto);
};

export const downloadRawFactTable = async (req: Request, res: Response, next: NextFunction): Promise<void> => {
  const datasetId = res.locals.datasetId;
  const revision = res.locals.revision;
  logger.info('User requested to down files...');
  let readable: Readable;
  // logger.debug(`${JSON.stringify(revision)}`);

  if (!revision.dataTable) {
    logger.error("Revision doesn't have a data table, can't download file");
    next(new NotFoundException('errors.revision_id_invalid'));
    return;
  }

  try {
    readable = await req.fileService.loadStream(revision.dataTable.filename, datasetId);
  } catch (_err) {
    res.status(500);
    res.json({
      status: 500,
      errors: [
        {
          field: 'csv',
          message: [
            {
              lang: Locale.English,
              message: t('errors.download_from_filestore', { lng: Locale.English })
            },
            {
              lang: Locale.Welsh,
              message: t('errors.download_from_filestore', { lng: Locale.Welsh })
            }
          ],
          tag: { name: 'errors.download_from_filestore', params: {} }
        }
      ],
      dataset_id: datasetId
    });
    return;
  }

  res.writeHead(200, {
    // eslint-disable-next-line @typescript-eslint/naming-convention
    'Content-Type': `${revision.dataTable.mimeType}`,
    // eslint-disable-next-line @typescript-eslint/naming-convention
    'Content-Disposition': `attachment; filename=${revision.dataTable.originalFilename}`
  });
  readable.pipe(res);

  // Handle errors in the file stream
  readable.on('error', (err) => {
    logger.error('File stream error:', err);
    // eslint-disable-next-line @typescript-eslint/naming-convention
    res.writeHead(500, { 'Content-Type': 'text/plain' });
    res.end('Server Error');
  });

  // Optionally listen for the end of the stream
  readable.on('end', () => {
    logger.debug('File stream ended');
  });
};

export const getRevisionInfo = async (req: Request, res: Response): Promise<void> => {
  const revision = res.locals.revision;
  res.json(RevisionDTO.fromRevision(revision));
};

async function attachUpdateDataTableToRevision(
  datasetId: string,
  revision: Revision,
  dataTable: DataTable,
  updateAction: DataTableAction,
  columnMatcher?: ColumnMatch[]
): Promise<void> {
  logger.debug('Attaching update data table to revision and validating cube');
  const start = performance.now();

  const dataset = await DatasetRepository.getById(datasetId, {
    factTable: true,
    measure: { measureTable: true, metadata: true },
    dimensions: { metadata: true, lookupTable: true },
    revisions: { dataTable: { dataTableDescriptions: true } }
  });

  // Validate all the columns against the fact table
  if (columnMatcher) {
    const matchedColumns: string[] = [];
    for (const col of columnMatcher) {
      const factTableCol: FactTableColumn | undefined = dataset.factTable?.find(
        (factTableCol: FactTableColumn) =>
          makeCubeSafeString(factTableCol.columnName) === makeCubeSafeString(col.fact_table_column_name)
      );
      const dataTableCol = dataTable.dataTableDescriptions.find(
        (dataTableCol: DataTableDescription) =>
          makeCubeSafeString(dataTableCol.columnName) === makeCubeSafeString(col.data_table_column_name)
      );
      if (factTableCol && dataTableCol) {
        matchedColumns.push(factTableCol.columnName);
        dataTableCol.factTableColumn = factTableCol.columnName;
      }
    }
    if (matchedColumns.length !== dataset.factTable?.length) {
      logger.error(`Could not match all columns to the fact table.`);
      throw new UnknownException('errors.failed_to_match_columns');
    }
  } else {
    // validate columns
    const matchedColumns: string[] = [];
    const unmatchedColumns: string[] = [];
    for (const col of dataTable.dataTableDescriptions) {
      const factTableCol: FactTableColumn | undefined = dataset.factTable?.find(
        (factTableCol: FactTableColumn) =>
          makeCubeSafeString(factTableCol.columnName) === makeCubeSafeString(col.columnName)
      );
      if (factTableCol) {
        matchedColumns.push(factTableCol.columnName);
        col.factTableColumn = factTableCol.columnName;
      } else {
        unmatchedColumns.push(col.columnName);
      }
    }

    if (matchedColumns.length !== dataset.factTable?.length) {
      logger.error(
        `Could not match all columns to the fact table.  The following columns were not matched: ${unmatchedColumns.join(', ')}`
      );
      const end = performance.now();
      const time = Math.round(end - start);
      logger.info(`Cube update validation took ${time}ms`);
      throw new UnknownException('errors.failed_to_match_columns');
    }
  }

  logger.debug(`Setting the update action to: ${updateAction}`);
  dataTable.action = updateAction;
  revision.dataTable = dataTable;
  const buildId = crypto.randomUUID();
  const connection = await getCubeDB().connect();
  await connection.query(pgformat('CREATE SCHEMA IF NOT EXISTS %I;', buildId));
  await connection.query(pgformat(`SET search_path TO %I;`, buildId));
  try {
    await updateFactTableValidator(connection, buildId, dataset, revision);
  } catch (err) {
    const error = err as CubeValidationException;
    logger.debug('Closing DuckDB instance');
    const end = performance.now();
    const time = Math.round(end - start);
    logger.info(`Cube update validation took ${time}ms`);
    await connection.query(pgformat('DROP SCHEMA %I CASCADE', buildId));
    connection.release();
    throw error;
  }

  const dimensionUpdateTasks: DimensionUpdateTask[] = [];
  if (dataset.dimensions.find((dimension) => dimension.type === DimensionType.ReferenceData)) {
    await loadReferenceDataIntoCube(connection);
  }
  for (const dimension of dataset.dimensions) {
    const factTableColumn = dataset.factTable.find(
      (factTableColumn) =>
        factTableColumn.columnName === dimension.factTableColumn &&
        factTableColumn.columnType === FactTableColumnType.Dimension
    );
    if (!factTableColumn) {
      logger.error(`Could not find fact table column for dimension ${dimension.id}`);
      throw new BadRequestException('errors.data_table_validation_error');
    }
    try {
      switch (dimension.type) {
        case DimensionType.LookupTable:
          logger.debug(`Validating lookup table dimension: ${dimension.id}`);
          await createLookupTableDimension(connection, dataset, dimension, factTableColumn);
          await checkForReferenceErrors(connection, dataset, dimension, factTableColumn);
          break;
        case DimensionType.ReferenceData:
          logger.debug(`Validating reference data dimension: ${dimension.id}`);
          await loadCorrectReferenceDataIntoReferenceDataTable(connection, dimension);
          break;
        case DimensionType.DatePeriod:
        case DimensionType.Date:
          logger.debug(`Validating time dimension: ${dimension.id}`);
          await createDateDimension(connection, dimension.extractor, factTableColumn);
          await validateUpdatedDateDimension(connection, dataset, dimension, factTableColumn);
      }
    } catch (error) {
      logger.warn(`An error occurred validating dimension ${dimension.id}: ${error}`);
      const err = error as CubeValidationException;
      if (err.type === CubeValidationType.DimensionNonMatchedRows) {
        dimensionUpdateTasks.push({
          id: dimension.id,
          lookupTableUpdated: false
        });
      } else {
        logger.debug('Closing DuckDB instance');
        const end = performance.now();
        const time = Math.round(end - start);
        logger.info(`Cube update validation took ${time}ms`);
        await connection.query(pgformat('DROP SCHEMA %I CASCADE', buildId));
        connection.release();
        logger.error(`An error occurred trying to validate the file with the following error: ${err}`);
        throw new BadRequestException('errors.data_table_validation_error');
      }
    }
  }

  // TODO Validate measure.  This requires a rewrite of how measures are created and stored

  revision.tasks = { dimensions: dimensionUpdateTasks };

  await connection.query(pgformat('DROP SCHEMA %I CASCADE', buildId));
  connection.release();
  await revision.save();
  const end = performance.now();
  const time = Math.round(end - start);
  logger.info(`Cube update validation took ${time}ms`);

  dataTable.revision = revision;
  await dataTable.save();
  await createAllCubeFiles(dataset.id, revision.id);
}

export const updateDataTable = async (req: Request, res: Response, next: NextFunction): Promise<void> => {
  const datasetId: string = res.locals.datasetId;
  const revision: Revision = res.locals.revision;

  logger.debug(`Updating data table for revision ${revision.id}`);

  let tmpFile: TempFile;

  try {
    tmpFile = await uploadAvScan(req);
  } catch (err) {
    logger.error(err, 'There was a problem uploading the data table file');
    next(err);
    return;
  }

  if (revision.dataTable) {
    logger.debug(`Revision ${revision.id} already has a data table ${revision.dataTable.id}, removing it`);
    try {
      await req.fileService.delete(revision.dataTable.filename, datasetId);
    } catch (err) {
      logger.warn(err, `Failed to delete data table file ${revision.dataTable.filename} from data lake`);
    }
    await DataTable.getRepository().remove(revision.dataTable);
  }

  let dataTable: DataTable;
  try {
    dataTable = await validateAndUpload(tmpFile, datasetId, 'data_table');
  } catch (err) {
    const error = err as FileValidationException;
    logger.error(error, `An error occurred trying to upload the file`);

    if (error.status === 500) {
      return next(new UnknownException(error.errorTag));
    }

    return next(new BadRequestException(error.errorTag));
  } finally {
    cleanupTmpFile(tmpFile);
  }

  try {
    if (revision.revisionIndex === 1) {
      logger.debug('Attaching data table to first revision');
      await RevisionRepository.save({ ...revision, dataTable });
    } else {
      const columnMatcher = req.body.column_matching
        ? (JSON.parse(req.body.column_matching) as ColumnMatch[])
        : undefined;
      const updateAction = req.body.update_action ? (req.body.update_action as DataTableAction) : DataTableAction.Add;
      await attachUpdateDataTableToRevision(datasetId, revision, dataTable, updateAction, columnMatcher);
    }
    const updatedDataset = await DatasetRepository.getById(datasetId);
    res.status(201);
    res.json(DatasetDTO.fromDataset(updatedDataset));
  } catch (err) {
    logger.error(err, `An error occurred trying to update the dataset`);
    const error = err as FactTableValidationException;
    if (error.type) {
      res.status(error.status);
      const viewErr: ViewErrDTO = {
        status: error.status,
        dataset_id: datasetId,
        errors: [
          {
            field: 'csv',
            message: {
              key: `errors.fact_table_validation.${error.type}`,
              params: {}
            },
            user_message: [
              {
                lang: req.language,
                message: t(`errors.fact_table_validation.${error.type}`, { lng: req.language })
              }
            ]
          }
        ]
      };
      res.json(viewErr);
      return;
    }
    logger.error(err, `An unknown error occurred trying to update the dataset`);
    next(new UnknownException('errors.fact_table_validation.unknown_error'));
  }
};

export const removeFactTableFromRevision = async (req: Request, res: Response, next: NextFunction): Promise<void> => {
  const datasetId = res.locals.datasetId;
  const revision = res.locals.revision;

  if (!revision.dataTable) {
    logger.error("Revision doesn't have a data table, can't remove file");
    next(new NotFoundException('errors.revision_id_invalid'));
    return;
  }

  try {
    logger.warn('User has requested to remove a fact table from the filestore');
    await req.fileService.delete(revision.dataTable.filename, datasetId);

    const dataset = await DatasetRepository.getById(datasetId, { factTable: true, revisions: true });

    if (dataset.revisions.length === 1 && dataset.factTable) {
      for (const factTableCol of dataset.factTable) {
        await factTableCol.remove();
      }
    }
    await revision.dataTable.remove();
    const updatedDataset = await DatasetRepository.getById(dataset.id);
    const dto = DatasetDTO.fromDataset(updatedDataset);
    res.json(dto);
  } catch (err) {
    logger.error(`An error occurred trying to remove the file with the following error: ${err}`);
    next(new UnknownException('errors.remove_file'));
  }
};

export const updateRevisionPublicationDate = async (req: Request, res: Response, next: NextFunction): Promise<void> => {
  const datasetId: string = res.locals.datasetId;
  const revision: Revision = res.locals.revision;

  if (revision.approvedAt) {
    next(new BadRequestException('errors.publish_at.revision_already_approved'));
    return;
  }

  try {
    const publishAt = req.body.publish_at;

    if (!publishAt || !isValid(new Date(publishAt))) {
      next(new BadRequestException('errors.publish_at.invalid'));
      return;
    }

    if (isBefore(publishAt, new Date())) {
      next(new BadRequestException('errors.publish_at.in_past'));
      return;
    }

    await RevisionRepository.updatePublishDate(revision, publishAt);
    const updatedDataset = await DatasetRepository.getById(datasetId, {});

    res.status(201);
    res.json(DatasetDTO.fromDataset(updatedDataset));
  } catch (_err) {
    next(new UnknownException());
  }
};

export const submitForPublication = async (req: Request, res: Response, next: NextFunction): Promise<void> => {
  const datasetId: string = res.locals.datasetId;
  const revision: Revision = res.locals.revision;
  const user = req.user as User;

  try {
    if (revision.approvedAt) {
      throw new BadRequestException('errors.submit_for_publication.revision_already_approved');
    }

    const tasklistState = await req.datasetService.getTasklistState(datasetId, req.language as Locale);

    if (!tasklistState.canPublish) {
      throw new BadRequestException('errors.submit_for_publication.not_ready');
    }

    await req.datasetService.submitForPublication(datasetId, revision.id, user);
    const dataset = await DatasetRepository.getById(datasetId);

    res.status(201);
    res.json(DatasetDTO.fromDataset(dataset));
  } catch (err: unknown) {
    next(err);
  }
};

export const withdrawFromPublication = async (req: Request, res: Response, next: NextFunction): Promise<void> => {
  try {
    const datasetId: string = res.locals.datasetId;
    const revision: Revision = res.locals.revision;
    const user = req.user as User;

    await req.datasetService.withdrawFromPublication(datasetId, revision.id, user);
    const withdrawnDataset = await DatasetRepository.getById(datasetId);
    res.status(201);
    res.json(DatasetDTO.fromDataset(withdrawnDataset));
  } catch (err: unknown) {
    logger.error(err, 'could not withdraw publication');
    next(err);
  }
};

export const regenerateRevisionCube = async (req: Request, res: Response, next: NextFunction): Promise<void> => {
  const datasetId: string = res.locals.datasetId;
  const revision: Revision = res.locals.revision;

  const datasetRelations: FindOptionsRelations<Dataset> = {
    revisions: {
      dataTable: true
    }
  };
  const dataset = await DatasetRepository.getById(datasetId, datasetRelations);
  const revisionTree = dataset.revisions
    .map((rev) => {
      if (rev.id === revision.id) return rev;
      else if (rev.revisionIndex > -1) return rev;
      else return undefined;
    })
    .filter((rev) => !!rev)
    .filter((rev) => !!rev?.dataTable);

  for (const rev of revisionTree) {
    if (!rev) {
      continue;
    }
    logger.debug(`Recreating datatable ${rev.dataTable?.id} in postgres data_tables database`);
    const tmpFilePath = await asyncTmpName({ postfix: rev.dataTable!.filename.split('.').reverse()[0] });
    const downloadStream = await req.fileService.loadStream(rev.dataTable!.filename, dataset.id);
    const writeStream = fs.createWriteStream(tmpFilePath);
    const dataTable = rev.dataTable!;
    const origEncoding = dataTable.encoding;

    await pipeline(downloadStream, writeStream).catch((err) => {
      logger.error(err, `An error occurred trying to save tmp local files for revision ${rev.id}`);
      next(new UnknownException('errors.download_from_filestore'));
      return;
    });

    const tmpFile: TempFile = {
      originalname: rev.dataTable!.originalFilename || 'unknown',
      mimetype: rev.dataTable!.mimeType,
      path: tmpFilePath
    };

    try {
      await extractTableInformation(tmpFile, rev.dataTable!, 'data_table');
    } catch (err) {
      logger.error(err, 'Something went wrong trying to process the CSV again and save to data_tables schema');
      next(err);
      return;
    }

    if (dataTable.fileType === FileType.Csv && dataTable.encoding !== origEncoding) {
      await dataTable.save();
    }
  }

  try {
    await createAllCubeFiles(datasetId, revision.id);
  } catch (err) {
    logger.error(err, `Something went wrong trying to create the cube`);
    next(new UnknownException('errors.cube_builder.cube_build_failed'));
    return;
  }
  res.status(201);
  res.json({ message: 'Cube regeneration in postgres successful' });
};

// export const downloadRevisionCubeFile = async (req: Request, res: Response) => {
//   const datasetId: string = res.locals.datasetId;
//   const revision: Revision = res.locals.revision;
//
//   const cubeBuffer = await outputCube(
//     DuckdbOutputType.DuckDb,
//     datasetId,
//     revision.id,
//     req.language.split('-')[0],
//     req.fileService
//   );
//
//   logger.info(`Sending original cube file (size: ${cubeBuffer.length})`);
//   res.writeHead(200, {
//     // eslint-disable-next-line @typescript-eslint/naming-convention
//     'Content-Type': 'application/octet-stream',
//     // eslint-disable-next-line @typescript-eslint/naming-convention
//     'Content-disposition': `attachment;filename=${datasetId}.duckdb`,
//     // eslint-disable-next-line @typescript-eslint/naming-convention
//     'Content-Length': cubeBuffer.length
//   });
//   res.end(cubeBuffer);
// };

export const downloadRevisionCubeAsJSON = async (req: Request, res: Response, next: NextFunction): Promise<void> => {
  const revision = res.locals.revision;
  const lang = req.language.split('-')[0];
  const sortByQuery = req.query.sort_by ? (JSON.parse(req.query.sort_by as string) as SortByInterface[]) : undefined;
  const filterQuery = req.query.filter ? (JSON.parse(req.query.filter as string) as FilterInterface[]) : undefined;
  try {
    createStreamingJSONFilteredView(res, revision, lang, sortByQuery, filterQuery);
  } catch (err) {
    logger.error(err);
    next(err);
  }
};

export const downloadRevisionCubeAsCSV = async (req: Request, res: Response, next: NextFunction): Promise<void> => {
  const revision = res.locals.revision;
  const lang = req.language.split('-')[0];
  const sortByQuery = req.query.sort_by ? (JSON.parse(req.query.sort_by as string) as SortByInterface[]) : undefined;
  const filterQuery = req.query.filter ? (JSON.parse(req.query.filter as string) as FilterInterface[]) : undefined;
  try {
    createStreamingCSVFilteredView(res, revision, lang, sortByQuery, filterQuery);
  } catch (err) {
    logger.error(err);
    next(err);
  }
};

export const downloadRevisionCubeAsParquet = async (req: Request, res: Response, next: NextFunction): Promise<void> => {
  const datasetId: string = res.locals.datasetId;
  const revision: Revision = res.locals.revision;

  if (!revision) {
    next(new UnknownException('errors.no_revision'));
    return;
  }

  const cubeBuffer = await outputCube(
    DuckdbOutputType.Parquet,
    datasetId,
    revision.id,
    req.language.split('-')[0],
    req.fileService
  );

  logger.info(`Sending original cube file (size: ${cubeBuffer.length})`);
  res.writeHead(200, {
    // eslint-disable-next-line @typescript-eslint/naming-convention
    'Content-Type': 'application/vnd.apache.parquet',
    // eslint-disable-next-line @typescript-eslint/naming-convention
    'Content-disposition': `attachment;filename=${datasetId}.duckdb`,
    // eslint-disable-next-line @typescript-eslint/naming-convention
    'Content-Length': cubeBuffer.length
  });
  res.end(cubeBuffer);
};

export const downloadRevisionCubeAsExcel = async (req: Request, res: Response, next: NextFunction): Promise<void> => {
  const revision = res.locals.revision;
  const lang = req.language.split('-')[0];
  const sortByQuery = req.query.sort_by ? (JSON.parse(req.query.sort_by as string) as SortByInterface[]) : undefined;
  const filterQuery = req.query.filter ? (JSON.parse(req.query.filter as string) as FilterInterface[]) : undefined;
  try {
    createStreamingExcelFilteredView(res, revision, lang, sortByQuery, filterQuery);
  } catch (err) {
    logger.error(err);
    next(err);
  }
};

export const createNewRevision = async (req: Request, res: Response, next: NextFunction): Promise<void> => {
  const user = req.user as User;

  try {
    const dataset = await req.datasetService.createRevision(res.locals.datasetId, user);
    await createAllCubeFiles(dataset.id, dataset.draftRevision!.id);
    res.status(201);
    res.json(RevisionDTO.fromRevision(dataset.draftRevision!));
  } catch (err) {
    next(err);
  }
};<|MERGE_RESOLUTION|>--- conflicted
+++ resolved
@@ -63,11 +63,8 @@
 import { FileType } from '../enums/file-type';
 import { cleanupTmpFile, uploadAvScan } from '../services/virus-scanner';
 import { TempFile } from '../interfaces/temp-file';
-<<<<<<< HEAD
 import { getCubeDB } from '../db/cube-db';
-=======
 import { DEFAULT_PAGE_SIZE } from '../utils/page-defaults';
->>>>>>> b227510a
 
 export const getDataTable = async (req: Request, res: Response, next: NextFunction): Promise<void> => {
   const revision: Revision = res.locals.revision;
