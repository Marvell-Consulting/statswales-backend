--- conflicted
+++ resolved
@@ -405,11 +405,7 @@
         fileView = await processCSVFromDatalake(dataset, importObj, 1, 5);
     } catch (err) {
         logger.error(err);
-<<<<<<< HEAD
-        throw new Error('Error moving file to datalake');
-=======
         throw new Error('Error getting file from datalake');
->>>>>>> 4e879b7d
     }
     let fileData: ViewDTO;
     if (fileView.success) {
@@ -438,9 +434,5 @@
         logger.error(err);
         throw new Error('Error saving sources to import');
     }
-<<<<<<< HEAD
-    return ImportDTO.fromImport(freshFileImport);
-=======
     return ImportDTO.fromImportWithSources(freshFileImport);
->>>>>>> 4e879b7d
 };