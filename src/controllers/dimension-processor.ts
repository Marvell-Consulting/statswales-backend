import { DimensionCreationDTO } from '../dtos/dimension-creation-dto';
import { Dataset } from '../entities/dataset';
import { Dimension } from '../entities/dimension';
import { DimensionInfo } from '../entities/dimension-info';
import { DimensionType } from '../enums/dimension-type';
import { Revision } from '../entities/revision';
import { Source } from '../entities/source';
import { SourceType } from '../enums/source-type';
import { i18next, t } from '../middleware/translation';
import { SourceAction } from '../enums/source-action';

export interface ValidatedDimensionCreationRequest {
    datavalues: DimensionCreationDTO | null;
    footnotes: DimensionCreationDTO | null;
    dimensions: DimensionCreationDTO[];
    ignore: DimensionCreationDTO[];
}

export const validateDimensionCreationRequest = async (
    dimensionCreationDTO: DimensionCreationDTO[]
): Promise<ValidatedDimensionCreationRequest> => {
    let datavalues: DimensionCreationDTO | null = null;
    let footnotes: DimensionCreationDTO | null = null;
    const dimensions: DimensionCreationDTO[] = [];
    const ignore: DimensionCreationDTO[] = [];
    await Promise.all(
        dimensionCreationDTO.map(async (sourceInfo) => {
            const source = await Source.findOne({ where: { id: sourceInfo.sourceId } });
            if (!source) {
                throw new Error(`Source with id ${sourceInfo.sourceId} not found`);
            }
            switch (sourceInfo.sourceType) {
                case SourceType.DATAVALUES:
                    if (datavalues) {
                        throw new Error('Only one DataValues source can be specified');
                    }
                    source.action = SourceAction.CREATE;
                    datavalues = sourceInfo;
                    break;
                case SourceType.FOOTNOTES:
                    if (footnotes) {
                        throw new Error('Only one FootNote source can be specified');
                    }
                    source.action = SourceAction.CREATE;
                    footnotes = sourceInfo;
                    break;
                case SourceType.DIMENSION:
                    source.action = SourceAction.CREATE;
                    dimensions.push(sourceInfo);
                    break;
                case SourceType.IGNORE:
                    source.action = SourceAction.IGNORE;
                    ignore.push(sourceInfo);
                    break;
                default:
                    throw new Error(`Invalid source type: ${sourceInfo.sourceType}`);
            }
            source.type = sourceInfo.sourceType;
            await source.save();
        })
    );
    return { datavalues, footnotes, dimensions, ignore };
};

export const createDimensions = async (
    revision: Revision,
    validatedDimensionCreationRequest: ValidatedDimensionCreationRequest
): Promise<Dataset> => {
    const dataset = await revision.dataset;
    if (!dataset) {
        throw new Error('No dataset is attached to this revision');
    }
    const languages = i18next.languages;
    const { footnotes, dimensions } = validatedDimensionCreationRequest;
    if (footnotes) {
        const footnoteDimension = new Dimension();
        const footnoteDimensionInfo: DimensionInfo[] = [];
<<<<<<< HEAD
        const updateDate = new Date(Date.now());
=======
        const updateDate = new Date();
        footnoteDimension.dimensionInfo = Promise.resolve(
            languages.map((lang) => {
                const dimensionInfo = new DimensionInfo();
                dimensionInfo.dimension = Promise.resolve(footnoteDimension);
                dimensionInfo.language = lang;
                dimensionInfo.name = t('dimension_info.footnotes.name', { lng: lang });
                dimensionInfo.description = t('dimension_info.footnotes.description', { lng: lang });
                dimensionInfo.updatedAt = updateDate;
                return dimensionInfo;
            })
        );
>>>>>>> 6ee549a9
        footnoteDimension.dimensionInfo = Promise.resolve(footnoteDimensionInfo);
        footnoteDimension.type = DimensionType.FOOTNOTE;
        footnoteDimension.dataset = Promise.resolve(dataset);
        footnoteDimension.startRevision = Promise.resolve(revision);
        const source = await Source.findOne({ where: { id: footnotes.sourceId } });
        if (!source) {
            throw new Error(`Source with id ${footnotes.sourceId} not found`);
        }
        footnoteDimension.sources = Promise.resolve([source]);
        await footnoteDimension.save();
        languages.map(async (lang) => {
            const dimensionInfo = new DimensionInfo();
            dimensionInfo.dimension = Promise.resolve(footnoteDimension);
            dimensionInfo.language = lang;
            dimensionInfo.name = t('dimension_info.footnotes.name', { lng: lang });
            dimensionInfo.description = t('dimension_info.footnotes.description', { lng: lang });
            dimensionInfo.updatedAt = updateDate;
            await dimensionInfo.save();
        });
        await source.save();
    }

    await Promise.all(
        dimensions.map(async (dimensionCreationDTO: DimensionCreationDTO) => {
            const dimension = new Dimension();
            dimension.type = DimensionType.RAW;
            const source = await Source.findOne({ where: { id: dimensionCreationDTO.sourceId } });
            if (!source) {
                throw new Error(`Source with id ${dimensionCreationDTO.sourceId} not found`);
            }
            dimension.dataset = Promise.resolve(dataset);
            dimension.startRevision = Promise.resolve(revision);
            dimension.sources = Promise.resolve([source]);
            source.dimension = Promise.resolve(dimension);
            const savedDimension = await dimension.save();
            await source.save();
            return savedDimension;
        })
    );

    const updateDataset = await Dataset.findOneBy({ id: dataset.id });
    if (!updateDataset) {
        throw new Error(`Dataset with id ${dataset.id} not found`);
    }
    return updateDataset;
};<|MERGE_RESOLUTION|>--- conflicted
+++ resolved
@@ -75,22 +75,7 @@
     if (footnotes) {
         const footnoteDimension = new Dimension();
         const footnoteDimensionInfo: DimensionInfo[] = [];
-<<<<<<< HEAD
-        const updateDate = new Date(Date.now());
-=======
         const updateDate = new Date();
-        footnoteDimension.dimensionInfo = Promise.resolve(
-            languages.map((lang) => {
-                const dimensionInfo = new DimensionInfo();
-                dimensionInfo.dimension = Promise.resolve(footnoteDimension);
-                dimensionInfo.language = lang;
-                dimensionInfo.name = t('dimension_info.footnotes.name', { lng: lang });
-                dimensionInfo.description = t('dimension_info.footnotes.description', { lng: lang });
-                dimensionInfo.updatedAt = updateDate;
-                return dimensionInfo;
-            })
-        );
->>>>>>> 6ee549a9
         footnoteDimension.dimensionInfo = Promise.resolve(footnoteDimensionInfo);
         footnoteDimension.type = DimensionType.FOOTNOTE;
         footnoteDimension.dataset = Promise.resolve(dataset);
@@ -102,6 +87,9 @@
         footnoteDimension.sources = Promise.resolve([source]);
         await footnoteDimension.save();
         languages.map(async (lang) => {
+            if (lang.length !== 5) {
+                return;
+            }
             const dimensionInfo = new DimensionInfo();
             dimensionInfo.dimension = Promise.resolve(footnoteDimension);
             dimensionInfo.language = lang;
@@ -126,6 +114,17 @@
             dimension.sources = Promise.resolve([source]);
             source.dimension = Promise.resolve(dimension);
             const savedDimension = await dimension.save();
+            languages.map(async (lang) => {
+                if (lang.length !== 5) {
+                    return;
+                }
+                const dimensionInfo = new DimensionInfo();
+                dimensionInfo.id = savedDimension.id;
+                dimensionInfo.dimension = Promise.resolve(savedDimension);
+                dimensionInfo.language = lang;
+                dimensionInfo.name = source.csvField;
+                await dimensionInfo.save();
+            });
             await source.save();
             return savedDimension;
         })
