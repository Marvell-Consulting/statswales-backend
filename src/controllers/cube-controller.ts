import fs from 'node:fs';

import tmp, { FileResult } from 'tmp';
import { NextFunction, Request, Response } from 'express';

import { Dataset } from '../entities/dataset/dataset';
import { FactTableColumnType } from '../enums/fact-table-column-type';
import { logger } from '../utils/logger';
import { DuckdbOutputType } from '../enums/duckdb-outputs';
import { DatasetRepository, withDraftForCube } from '../repositories/dataset';
import { CSVHeader, ViewDTO, ViewErrDTO } from '../dtos/view-dto';
import { DatasetDTO } from '../dtos/dataset-dto';
import { getLatestRevision } from '../utils/latest';
import { UnknownException } from '../exceptions/unknown.exception';
import { createBaseCube } from '../services/cube-handler';
import { duckdb } from '../services/duckdb';
import { validateParams } from '../validators/preview-validator';

export const getCubePreview = async (
  cubeFile: string,
  lang: string,
  dataset: Dataset,
  page: number,
  size: number
): Promise<ViewDTO | ViewErrDTO> => {
  logger.debug(`Opening cube file ${cubeFile}`);
  const quack = await duckdb(cubeFile);
  try {
    const totalsQuery = `SELECT count(*) as totalLines, ceil(count(*)/${size}) as totalPages from default_view_${lang};`;
    const totals = await quack.all(totalsQuery);
    const totalPages = Number(totals[0].totalPages);
    const totalLines = Number(totals[0].totalLines);
    const errors = validateParams(page, totalPages, size);

    if (errors.length > 0) {
      return { status: 400, errors, dataset_id: dataset.id };
    }
<<<<<<< HEAD
    const previewQuery = `SELECT * FROM default_view_${lang} LIMIT ${size} OFFSET ${(page - 1) * size}`;
=======

    const previewQuery = `
      SELECT int_line_number, *
      FROM (SELECT row_number() OVER () as int_line_number, * FROM default_view_${lang})
      LIMIT ${size}
      OFFSET ${(page - 1) * size}
    `;

>>>>>>> 238e5ef3
    const preview = await quack.all(previewQuery);
    const startLine = Number(preview[0].int_line_number);
    const lastLine = Number(preview[preview.length - 1].int_line_number);
    const tableHeaders = Object.keys(preview[0]);
    const dataArray = preview.map((row) => Object.values(row));
    const currentDataset = await DatasetRepository.getById(dataset.id);

    const headers: CSVHeader[] = tableHeaders.map((header, idx) => ({
      index: idx - 1,
      name: header,
      source_type: header === 'int_line_number' ? FactTableColumnType.LineNumber : FactTableColumnType.Unknown
    }));

    logger.debug(`Closing cube file ${cubeFile}`);

    return {
      dataset: DatasetDTO.fromDataset(currentDataset),
      current_page: page,
      page_info: {
        total_records: totalLines,
        start_record: startLine,
        end_record: lastLine
      },
      page_size: size,
      total_pages: totalPages,
      headers,
      data: dataArray
    };
  } catch (err) {
    logger.error(`Something went wrong trying to create the cube preview with the error: ${err}`);
    return { status: 500, errors: [], dataset_id: dataset.id };
  } finally {
    await quack.close();
  }
};

export const outputCube = async (cubeFile: string, lang: string, mode: DuckdbOutputType) => {
  const quack = await duckdb(cubeFile);
  try {
    const outputFile: FileResult = tmp.fileSync({ postfix: `.${mode}` });

    switch (mode) {
      case DuckdbOutputType.Csv:
        await quack.exec(`COPY default_view_${lang} TO '${outputFile.name}' (HEADER, DELIMITER ',');`);
        break;

      case DuckdbOutputType.Parquet:
        await quack.exec(`COPY default_view_${lang} TO '${outputFile.name}' (FORMAT PARQUET);`);
        break;

      case DuckdbOutputType.Excel:
        await quack.exec(`INSTALL spatial;`);
        await quack.exec('LOAD spatial;');
        await quack.exec(`COPY default_view_${lang} TO '${outputFile.name}' WITH (FORMAT GDAL, DRIVER 'xlsx');`);
        break;

      case DuckdbOutputType.Json:
        await quack.exec(`COPY default_view_${lang} TO '${outputFile.name}' (FORMAT JSON);`);
        break;

      case DuckdbOutputType.DuckDb:
        return cubeFile;

      default:
        throw new Error(`Format ${mode} not supported`);
    }
    return outputFile.name;
  } catch (err) {
    logger.error(err, `Something went wrong trying to create the cube output file`);
    throw err;
  } finally {
    await quack.close();
  }
};

export const downloadCubeFile = async (req: Request, res: Response, next: NextFunction) => {
  const dataset = await DatasetRepository.getById(res.locals.datasetId, withDraftForCube);
  const latestRevision = getLatestRevision(dataset);

  if (!latestRevision) {
    next(new UnknownException('errors.no_revision'));
    return;
  }

  let cubeBuffer: Buffer;
  if (latestRevision.onlineCubeFilename) {
    cubeBuffer = await req.fileService.loadBuffer(latestRevision.onlineCubeFilename, dataset.id);
  } else {
    try {
      const cubeFile = await createBaseCube(dataset.id, latestRevision.id);
      cubeBuffer = Buffer.from(fs.readFileSync(cubeFile));
    } catch (err) {
      logger.error(`Something went wrong trying to create the cube with the error: ${err}`);
      next(new UnknownException('errors.cube_create_error'));
      return;
    }
  }

  logger.info(`Sending original cube file (size: ${cubeBuffer.length})`);
  res.writeHead(200, {
    // eslint-disable-next-line @typescript-eslint/naming-convention
    'Content-Type': 'application/octet-stream',
    // eslint-disable-next-line @typescript-eslint/naming-convention
    'Content-disposition': `attachment;filename=${dataset.id}.duckdb`,
    // eslint-disable-next-line @typescript-eslint/naming-convention
    'Content-Length': cubeBuffer.length
  });
  res.end(cubeBuffer);
};

export const downloadCubeAsJSON = async (req: Request, res: Response, next: NextFunction) => {
  const dataset = await DatasetRepository.getById(res.locals.datasetId, withDraftForCube);
  const lang = req.language.split('-')[0];
  const latestRevision = getLatestRevision(dataset);
  if (!latestRevision) {
    next(new UnknownException('errors.no_revision'));
    return;
  }
  let cubeFile: string;
  if (latestRevision.onlineCubeFilename) {
    const fileBuffer = await req.fileService.loadBuffer(latestRevision.onlineCubeFilename, dataset.id);
    cubeFile = tmp.tmpNameSync({ postfix: '.duckdb' });
    fs.writeFileSync(cubeFile, fileBuffer);
  } else {
    try {
      logger.info('Creating fresh cube file.');
      cubeFile = await createBaseCube(dataset.id, latestRevision.id);
    } catch (err) {
      logger.error(`Something went wrong trying to create the cube with the error: ${err}`);
      next(new UnknownException('errors.cube_create_error'));
      return;
    }
  }
  const downloadFile = await outputCube(cubeFile, lang, DuckdbOutputType.Json);
  fs.unlinkSync(cubeFile);
  const downloadStream = fs.createReadStream(downloadFile);
  // eslint-disable-next-line @typescript-eslint/naming-convention
  res.writeHead(200, { 'Content-Type': '\tapplication/json' });
  downloadStream.pipe(res);

  // Handle errors in the file stream
  downloadStream.on('error', (err) => {
    logger.error('File stream error:', err);
    // eslint-disable-next-line @typescript-eslint/naming-convention
    res.writeHead(500, { 'Content-Type': 'text/plain' });
    fs.unlinkSync(downloadFile);
    res.end('Server Error');
  });

  // Optionally listen for the end of the stream
  downloadStream.on('end', () => {
    fs.unlinkSync(downloadFile);
    logger.debug('File stream ended');
  });
};

export const downloadCubeAsCSV = async (req: Request, res: Response, next: NextFunction) => {
  const dataset = await DatasetRepository.getById(res.locals.datasetId, withDraftForCube);
  const lang = req.language.split('-')[0];
  const latestRevision = getLatestRevision(dataset);
  if (!latestRevision) {
    next(new UnknownException('errors.no_revision'));
    return;
  }
  let cubeFile: string;
  if (latestRevision.onlineCubeFilename) {
    const fileBuffer = await req.fileService.loadBuffer(latestRevision.onlineCubeFilename, dataset.id);
    cubeFile = tmp.tmpNameSync({ postfix: '.duckdb' });
    fs.writeFileSync(cubeFile, fileBuffer);
  } else {
    try {
      cubeFile = await createBaseCube(dataset.id, latestRevision.id);
    } catch (err) {
      logger.error(`Something went wrong trying to create the cube with the error: ${err}`);
      next(new UnknownException('errors.cube_create_error'));
      return;
    }
  }
  const downloadFile = await outputCube(cubeFile, lang, DuckdbOutputType.Csv);
  fs.unlinkSync(cubeFile);
  const downloadStream = fs.createReadStream(downloadFile);
  // eslint-disable-next-line @typescript-eslint/naming-convention
  res.writeHead(200, { 'Content-Type': '\ttext/csv' });
  downloadStream.pipe(res);

  // Handle errors in the file stream
  downloadStream.on('error', (err) => {
    logger.error('File stream error:', err);
    // eslint-disable-next-line @typescript-eslint/naming-convention
    res.writeHead(500, { 'Content-Type': 'text/plain' });
    fs.unlinkSync(downloadFile);
    res.end('Server Error');
  });

  // Optionally listen for the end of the stream
  downloadStream.on('end', () => {
    fs.unlinkSync(downloadFile);
    logger.debug('File stream ended');
  });
};

export const downloadCubeAsParquet = async (req: Request, res: Response, next: NextFunction) => {
  const dataset = await DatasetRepository.getById(res.locals.datasetId, withDraftForCube);
  const lang = req.language.split('-')[0];
  const latestRevision = getLatestRevision(dataset);
  if (!latestRevision) {
    next(new UnknownException('errors.no_revision'));
    return;
  }
  let cubeFile: string;
  if (latestRevision.onlineCubeFilename) {
    const fileBuffer = await req.fileService.loadBuffer(latestRevision.onlineCubeFilename, dataset.id);
    cubeFile = tmp.tmpNameSync({ postfix: '.duckdb' });
    fs.writeFileSync(cubeFile, fileBuffer);
  } else {
    try {
      cubeFile = await createBaseCube(dataset.id, latestRevision.id);
    } catch (err) {
      logger.error(`Something went wrong trying to create the cube with the error: ${err}`);
      next(new UnknownException('errors.cube_create_error'));
      return;
    }
  }
  const downloadFile = await outputCube(cubeFile, lang, DuckdbOutputType.Parquet);
  fs.unlinkSync(cubeFile);
  const downloadStream = fs.createReadStream(downloadFile);
  // eslint-disable-next-line @typescript-eslint/naming-convention
  res.writeHead(200, { 'Content-Type': '\tapplication/vnd.apache.parquet' });
  downloadStream.pipe(res);

  // Handle errors in the file stream
  downloadStream.on('error', (err) => {
    logger.error('File stream error:', err);
    // eslint-disable-next-line @typescript-eslint/naming-convention
    res.writeHead(500, { 'Content-Type': 'text/plain' });
    fs.unlinkSync(downloadFile);
    res.end('Server Error');
  });

  // Optionally listen for the end of the stream
  downloadStream.on('end', () => {
    fs.unlinkSync(downloadFile);
    logger.debug('File stream ended');
  });
};

export const downloadCubeAsExcel = async (req: Request, res: Response, next: NextFunction) => {
  const dataset = await DatasetRepository.getById(res.locals.datasetId, withDraftForCube);
  const lang = req.language.split('-')[0];
  const latestRevision = getLatestRevision(dataset);
  if (!latestRevision) {
    next(new UnknownException('errors.no_revision'));
    return;
  }
  let cubeFile: string;
  if (latestRevision.onlineCubeFilename) {
    const fileBuffer = await req.fileService.loadBuffer(latestRevision.onlineCubeFilename, dataset.id);
    cubeFile = tmp.tmpNameSync({ postfix: '.duckdb' });
    fs.writeFileSync(cubeFile, fileBuffer);
  } else {
    try {
      cubeFile = await createBaseCube(dataset.id, latestRevision.id);
    } catch (err) {
      logger.error(`Something went wrong trying to create the cube with the error: ${err}`);
      next(new UnknownException('errors.cube_create_error'));
      return;
    }
  }
  const downloadFile = await outputCube(cubeFile, lang, DuckdbOutputType.Excel);
  logger.info(`Cube file located at: ${cubeFile}`);
  // fs.unlinkSync(cubeFile);
  const downloadStream = fs.createReadStream(downloadFile);
  // eslint-disable-next-line @typescript-eslint/naming-convention
  res.writeHead(200, { 'Content-Type': '\tapplication/vnd.ms-excel' });
  downloadStream.pipe(res);

  // Handle errors in the file stream
  downloadStream.on('error', (err) => {
    logger.error('File stream error:', err);
    // eslint-disable-next-line @typescript-eslint/naming-convention
    res.writeHead(500, { 'Content-Type': 'text/plain' });
    fs.unlinkSync(downloadFile);
    res.end('Server Error');
  });

  // Optionally listen for the end of the stream
  downloadStream.on('end', () => {
    fs.unlinkSync(downloadFile);
    logger.debug('File stream ended');
  });
};<|MERGE_RESOLUTION|>--- conflicted
+++ resolved
@@ -35,18 +35,12 @@
     if (errors.length > 0) {
       return { status: 400, errors, dataset_id: dataset.id };
     }
-<<<<<<< HEAD
-    const previewQuery = `SELECT * FROM default_view_${lang} LIMIT ${size} OFFSET ${(page - 1) * size}`;
-=======
-
     const previewQuery = `
       SELECT int_line_number, *
       FROM (SELECT row_number() OVER () as int_line_number, * FROM default_view_${lang})
       LIMIT ${size}
       OFFSET ${(page - 1) * size}
     `;
-
->>>>>>> 238e5ef3
     const preview = await quack.all(previewQuery);
     const startLine = Number(preview[0].int_line_number);
     const lastLine = Number(preview[preview.length - 1].int_line_number);
