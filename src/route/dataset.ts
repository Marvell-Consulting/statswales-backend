--- conflicted
+++ resolved
@@ -50,15 +50,12 @@
 import { TopicSelectionDTO } from '../dtos/topic-selection-dto';
 import { DataLakeService } from '../services/datalake';
 import { FactTable } from '../entities/dataset/fact-table';
-<<<<<<< HEAD
 import { DimensionPatchDto } from '../dtos/dimension-partch-dto';
 import { DimensionType } from '../enums/dimension-type';
 import { LookupTable } from '../entities/dataset/lookup-table';
 import { DimensionInfoDTO } from '../dtos/dimension-info-dto';
 import { DimensionInfo } from '../entities/dataset/dimension-info';
-=======
 import { TeamSelectionDTO } from '../dtos/team-selection-dto';
->>>>>>> 3f731aea
 
 const jsonParser = express.json();
 const upload = multer({ storage: multer.memoryStorage() });
