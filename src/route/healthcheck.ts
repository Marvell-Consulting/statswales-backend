import { Router } from 'express';
import passport from 'passport';

import { sanitiseUser } from '../utils/sanitise-user';
<<<<<<< HEAD
import { User } from '../entities/dataset/user';
import { AVAILABLE_LANGUAGES } from '../middleware/translation';
=======
import { User } from '../entities/user';
import { SUPPORTED_LOCALES } from '../middleware/translation';
>>>>>>> 98eb5d1d
import { appConfig } from '../config';
import { AppEnv } from '../config/env.enum';
import { DataLakeService } from '../controllers/datalake';
import { logger } from '../utils/logger';

const config = appConfig();

const healthcheck = Router();

healthcheck.get('/', (req, res) => {
    res.json({ message: 'success' });
});

healthcheck.get('/basic', (req, res) => {
    res.json({ message: 'success' });
});

healthcheck.get('/language', (req, res) => {
    res.json({ lang: req.language, supported: SUPPORTED_LOCALES });
});

healthcheck.get('/jwt', passport.authenticate('jwt', { session: false }), (req, res) => {
    res.json({ message: 'success', user: sanitiseUser(req.user as User) });
});

if (config.env !== AppEnv.Ci) {
    healthcheck.get('/datalake', (req, res) => {
        try {
            const dataLakeService = new DataLakeService();
            dataLakeService.listFiles();
            res.json({ message: 'success' });
        } catch (err) {
            logger.error(`Unable to connect to datalake: ${err}`);
            res.status(500).json({ message: 'error' });
        }
    });
}

export const healthcheckRouter = healthcheck;<|MERGE_RESOLUTION|>--- conflicted
+++ resolved
@@ -2,13 +2,8 @@
 import passport from 'passport';
 
 import { sanitiseUser } from '../utils/sanitise-user';
-<<<<<<< HEAD
 import { User } from '../entities/dataset/user';
-import { AVAILABLE_LANGUAGES } from '../middleware/translation';
-=======
-import { User } from '../entities/user';
 import { SUPPORTED_LOCALES } from '../middleware/translation';
->>>>>>> 98eb5d1d
 import { appConfig } from '../config';
 import { AppEnv } from '../config/env.enum';
 import { DataLakeService } from '../controllers/datalake';
