--- conflicted
+++ resolved
@@ -9,63 +9,6 @@
 // anything that is not a secret can go in here, get the rest from env
 
 export function getCIConfig(): AppConfig {
-<<<<<<< HEAD
-    return defineConfig({
-        env: AppEnv.Ci,
-        logger: {
-            level: (process.env.LOG_LEVEL as Level) || 'debug'
-        },
-        frontend: {
-            port: parseInt(process.env.FRONTEND_PORT || '3000', 10),
-            url: process.env.FRONTEND_URL || 'http://localhost:3000'
-        },
-        backend: {
-            port: parseInt(process.env.BACKEND_PORT || '3001', 10),
-            url: process.env.BACKEND_URL || 'http://localhost:3001'
-        },
-        session: {
-            store: SessionStore.Memory,
-            secret: process.env.SESSION_SECRET || 'mysecret',
-            secure: false
-        },
-        database: {
-            host: process.env.TEST_DB_HOST || 'localhost',
-            port: parseInt(process.env.TEST_DB_PORT || '5433', 10),
-            username: process.env.TEST_DB_USERNAME || 'postgres',
-            password: process.env.TEST_DB_PASSWORD || 'postgres',
-            database: process.env.TEST_DB_DATABASE || 'statswales-backend-test',
-            ssl: false,
-            synchronize: true
-        },
-        rateLimit: {
-            windowMs: -1 // disable rate limiting in CI
-        },
-        auth: {
-            providers: [AuthProvider.Local],
-            jwt: {
-                secret: process.env.JWT_SECRET || 'jwtsecret',
-                expiresIn: process.env.JWT_EXPIRES_IN || '6h',
-                cookieDomain: 'http://localhost'
-            }
-        },
-        storage: {
-            blob: {
-                accountName: 'accountname',
-                accountKey: 'accountkey',
-                containerName: 'containername'
-            },
-            datalake: {
-                accountName: 'accountname',
-                accountKey: 'accountkey',
-                fileSystemName: 'fsname'
-            }
-        },
-        duckdb: {
-            threads: 1,
-            memory: '125MB'
-        }
-    });
-=======
   return defineConfig({
     env: AppEnv.Ci,
     logger: {
@@ -121,5 +64,4 @@
       memory: '125MB'
     }
   });
->>>>>>> 5e542772
 }