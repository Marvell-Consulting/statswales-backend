--- conflicted
+++ resolved
@@ -6,15 +6,9 @@
 import { DataLakeService } from '../src/controllers/datalake';
 import { BlobStorageService } from '../src/controllers/blob-storage';
 import app, { initDb } from '../src/app';
-<<<<<<< HEAD
-import { ENGLISH, t, WELSH } from '../src/middleware/translation';
 import { Revision } from '../src/entities/dataset/revision';
 import { FileImport } from '../src/entities/dataset/file-import';
-=======
 import { t } from '../src/middleware/translation';
-import { Revision } from '../src/entities/revision';
-import { FileImport } from '../src/entities/file-import';
->>>>>>> 98eb5d1d
 import DatabaseManager from '../src/db/database-manager';
 import { User } from '../src/entities/dataset/user';
 import { DataLocation } from '../src/enums/data-location';
